# VERSION defines the project version for the bundle.
# Update this value when you upgrade the version of your project.
# To re-generate a bundle for another specific version without changing the standard setup, you can:
# - use the VERSION as arg of the bundle target (e.g make bundle VERSION=0.0.2)
# - use environment variables to overwrite this value (e.g export VERSION=0.0.2)
VERSION ?= 0.0.3

# CHANNELS define the bundle channels used in the bundle.
# Add a new line here if you would like to change its default config. (E.g CHANNELS = "preview,fast,stable")
# To re-generate a bundle for other specific channels without changing the standard setup, you can:
# - use the CHANNELS as arg of the bundle target (e.g make bundle CHANNELS=preview,fast,stable)
# - use environment variables to overwrite this value (e.g export CHANNELS="preview,fast,stable")
ifneq ($(origin CHANNELS), undefined)
BUNDLE_CHANNELS := --channels=$(CHANNELS)
endif

# DEFAULT_CHANNEL defines the default channel used in the bundle.
# Add a new line here if you would like to change its default config. (E.g DEFAULT_CHANNEL = "stable")
# To re-generate a bundle for any other default channel without changing the default setup, you can:
# - use the DEFAULT_CHANNEL as arg of the bundle target (e.g make bundle DEFAULT_CHANNEL=stable)
# - use environment variables to overwrite this value (e.g export DEFAULT_CHANNEL="stable")
ifneq ($(origin DEFAULT_CHANNEL), undefined)
BUNDLE_DEFAULT_CHANNEL := --default-channel=$(DEFAULT_CHANNEL)
endif
BUNDLE_METADATA_OPTS ?= $(BUNDLE_CHANNELS) $(BUNDLE_DEFAULT_CHANNEL)

# IMAGE defines the base image to be used for operator, bundle and catalog.
IMAGE ?= quay.io/redhat-developer/gitops-backend-operator

# IMAGE_TAG_BASE defines the docker.io namespace and part of the image name for remote images.
# This variable is used to construct full image tags for bundle and catalog images.
#
# For example, running 'make bundle-build bundle-push catalog-build catalog-push' will build and push both
# openshift.io/gitops-operator-bundle:$VERSION and openshift.io/gitops-operator-catalog:$VERSION.
IMAGE_TAG_BASE ?= $(IMAGE)

# BUNDLE_IMG defines the image:tag used for the bundle.
# You can use it as an arg. (E.g make bundle-build BUNDLE_IMG=<some-registry>/<project-name-bundle>:<tag>)
BUNDLE_IMG ?= $(IMAGE_TAG_BASE)-bundle:v$(VERSION)

# Image URL to use all building/pushing image targets
IMG ?= $(IMAGE):v$(VERSION)
# Produce CRDs that work back to Kubernetes 1.11 (no version conversion)
CRD_OPTIONS ?= "crd:trivialVersions=true,preserveUnknownFields=false"

# Get the currently used golang install path (in GOPATH/bin, unless GOBIN is set)
ifeq (,$(shell go env GOBIN))
GOBIN=$(shell go env GOPATH)/bin
else
GOBIN=$(shell go env GOBIN)
endif

# Setting SHELL to bash allows bash commands to be executed by recipes.
# This is a requirement for 'setup-envtest.sh' in the test target.
# Options are set to exit when a recipe line exits non-zero or a piped command fails.
SHELL = /usr/bin/env bash -o pipefail
.SHELLFLAGS = -ec

all: build

##@ General

# The help target prints out all targets with their descriptions organized
# beneath their categories. The categories are represented by '##@' and the
# target descriptions by '##'. The awk commands is responsible for reading the
# entire set of makefiles included in this invocation, looking for lines of the
# file as xyz: ## something, and then pretty-format the target and help. Then,
# if there's a line with ##@ something, that gets pretty-printed as a category.
# More info on the usage of ANSI control characters for terminal formatting:
# https://en.wikipedia.org/wiki/ANSI_escape_code#SGR_parameters
# More info on the awk command:
# http://linuxcommand.org/lc3_adv_awk.php

help: ## Display this help.
	@awk 'BEGIN {FS = ":.*##"; printf "\nUsage:\n  make \033[36m<target>\033[0m\n"} /^[a-zA-Z_0-9-]+:.*?##/ { printf "  \033[36m%-15s\033[0m %s\n", $$1, $$2 } /^##@/ { printf "\n\033[1m%s\033[0m\n", substr($$0, 5) } ' $(MAKEFILE_LIST)

##@ Development

manifests: controller-gen ## Generate WebhookConfiguration, ClusterRole and CustomResourceDefinition objects.
	$(CONTROLLER_GEN) $(CRD_OPTIONS) rbac:roleName=manager-role webhook paths="./..." output:crd:artifacts:config=config/crd/bases

generate: controller-gen ## Generate code containing DeepCopy, DeepCopyInto, and DeepCopyObject method implementations.
	$(CONTROLLER_GEN) object:headerFile="hack/boilerplate.go.txt" paths="./..."

fmt: ## Run go fmt against code.
	go fmt ./...

vet: ## Run go vet against code.
	go vet ./...

test-all: manifests generate fmt vet ## Run all tests.
	go test -timeout 1h ./... -coverprofile cover.out

test-e2e: manifests generate fmt vet ## Run e2e tests.
	go test -timeout 1h ./test/e2e -coverprofile cover.out -ginkgo.v
	go test -timeout 1h ./test/nondefaulte2e -coverprofile cover.out -ginkgo.v

test-metrics:
	go test -timeout 30m ./test/e2e -ginkgo.focus="Argo CD metrics controller" -coverprofile cover.out -ginkgo.v

test-route:
	go test -timeout 30m ./test/e2e -ginkgo.focus="Argo CD ConsoleLink controller" -coverprofile cover.out -ginkgo.v

test-gitopsservice:
	go test -timeout 1h ./test/e2e -ginkgo.focus="GitOpsServiceController" -coverprofile cover.out -ginkgo.v

test-gitopsservice-nondefault:
	go test -timeout 30m ./test/nondefaulte2e -ginkgo.focus="GitOpsServiceNoDefaultInstall" -coverprofile cover.out -ginkgo.v

test: manifests generate fmt vet ## Run unit tests.
	go test `go list ./... | grep -v test` -coverprofile cover.out

##@ Build

build: generate fmt vet ## Build manager binary.
	go build -o bin/manager main.go

run: manifests generate fmt vet ## Run a controller from your host.
	go run ./main.go

docker-build: test ## Build docker image with the manager.
	docker build -t ${IMG} .

docker-push: ## Push docker image with the manager.
	docker push ${IMG}

##@ Deployment

install: manifests kustomize ## Install CRDs into the K8s cluster specified in ~/.kube/config.
	$(KUSTOMIZE) build config/crd | kubectl apply -f -

uninstall: manifests kustomize ## Uninstall CRDs from the K8s cluster specified in ~/.kube/config.
	$(KUSTOMIZE) build config/crd | kubectl delete -f -

deploy: manifests kustomize ## Deploy controller to the K8s cluster specified in ~/.kube/config.
	cd config/manager && $(KUSTOMIZE) edit set image controller=${IMG}
	$(KUSTOMIZE) build config/default | kubectl apply -f -

undeploy: ## Undeploy controller from the K8s cluster specified in ~/.kube/config.
	$(KUSTOMIZE) build config/default | kubectl delete -f -


CONTROLLER_GEN = $(shell pwd)/bin/controller-gen
controller-gen: ## Download controller-gen locally if necessary.
	$(call go-get-tool,$(CONTROLLER_GEN),sigs.k8s.io/controller-tools/cmd/controller-gen@v0.4.1)

KUSTOMIZE = $(shell pwd)/bin/kustomize
kustomize: ## Download kustomize locally if necessary.
	$(call go-get-tool,$(KUSTOMIZE),sigs.k8s.io/kustomize/kustomize/v3@v3.8.7)

# go-get-tool will 'go install' any package $2 and install it to $1.
PROJECT_DIR := $(shell dirname $(abspath $(lastword $(MAKEFILE_LIST))))
define go-get-tool
@[ -f $(1) ] || { \
set -e ;\
TMP_DIR=$$(mktemp -d) ;\
cd $$TMP_DIR ;\
go mod init tmp ;\
echo "Downloading $(2)" ;\
<<<<<<< HEAD
GOBIN=$(PROJECT_DIR)/bin go install $(2) ;\
=======
currentver=$$(go version | { read _ _ v _; echo $$v; } | sed  's/go//g') ;\
requiredver="1.18" ;\
if [ $$(printf '%s\n' $$requiredver $$currentver | sort -V | head -n1) = $$requiredver ]; then GOBIN=$(PROJECT_DIR)/bin go install $(2);  else  GOBIN=$(PROJECT_DIR)/bin go get $(2); fi;\
>>>>>>> e17cf472
rm -rf $$TMP_DIR ;\
}
endef

.PHONY: bundle
bundle: manifests kustomize ## Generate bundle manifests and metadata, then validate generated files.
	operator-sdk generate kustomize manifests -q
	cd config/manager && $(KUSTOMIZE) edit set image controller=$(IMG)
	$(KUSTOMIZE) build config/manifests | operator-sdk generate bundle -q --overwrite --version $(VERSION) $(BUNDLE_METADATA_OPTS)
	operator-sdk bundle validate ./bundle

.PHONY: bundle-build
bundle-build: ## Build the bundle image.
	docker build -f bundle.Dockerfile -t $(BUNDLE_IMG) .

.PHONY: bundle-push
bundle-push: ## Push the bundle image.
	$(MAKE) docker-push IMG=$(BUNDLE_IMG)

.PHONY: opm
OPM = ./bin/opm
opm: ## Download opm locally if necessary.
ifeq (,$(wildcard $(OPM)))
ifeq (,$(shell which opm 2>/dev/null))
	@{ \
	set -e ;\
	mkdir -p $(dir $(OPM)) ;\
	OS=$(shell go env GOOS) && ARCH=$(shell go env GOARCH) && \
	curl -sSLo $(OPM) https://github.com/operator-framework/operator-registry/releases/download/v1.15.1/$${OS}-$${ARCH}-opm ;\
	chmod +x $(OPM) ;\
	}
else
OPM = $(shell which opm)
endif
endif

# A comma-separated list of bundle images (e.g. make catalog-build BUNDLE_IMGS=example.com/operator-bundle:v0.1.0,example.com/operator-bundle:v0.2.0).
# These images MUST exist in a registry and be pull-able.
BUNDLE_IMGS ?= $(BUNDLE_IMG)

# The image tag given to the resulting catalog image (e.g. make catalog-build CATALOG_IMG=example.com/operator-catalog:v0.2.0).
CATALOG_IMG ?= $(IMAGE_TAG_BASE)-catalog:v$(VERSION)

# Set CATALOG_BASE_IMG to an existing catalog image tag to add $BUNDLE_IMGS to that image.
ifneq ($(origin CATALOG_BASE_IMG), undefined)
FROM_INDEX_OPT := --from-index $(CATALOG_BASE_IMG)
endif

# Build a catalog image by adding bundle images to an empty catalog using the operator package manager tool, 'opm'.
# This recipe invokes 'opm' in 'semver' bundle add mode. For more information on add modes, see:
# https://github.com/operator-framework/community-operators/blob/7f1438c/docs/packaging-operator.md#updating-your-existing-operator
.PHONY: catalog-build
catalog-build: opm ## Build a catalog image.
	$(OPM) index add --container-tool docker --mode semver --tag $(CATALOG_IMG) --bundles $(BUNDLE_IMGS) $(FROM_INDEX_OPT)

# Push the catalog image.
.PHONY: catalog-push
catalog-push: ## Push a catalog image.
	$(MAKE) docker-push IMG=$(CATALOG_IMG)<|MERGE_RESOLUTION|>--- conflicted
+++ resolved
@@ -157,13 +157,9 @@
 cd $$TMP_DIR ;\
 go mod init tmp ;\
 echo "Downloading $(2)" ;\
-<<<<<<< HEAD
-GOBIN=$(PROJECT_DIR)/bin go install $(2) ;\
-=======
 currentver=$$(go version | { read _ _ v _; echo $$v; } | sed  's/go//g') ;\
 requiredver="1.18" ;\
 if [ $$(printf '%s\n' $$requiredver $$currentver | sort -V | head -n1) = $$requiredver ]; then GOBIN=$(PROJECT_DIR)/bin go install $(2);  else  GOBIN=$(PROJECT_DIR)/bin go get $(2); fi;\
->>>>>>> e17cf472
 rm -rf $$TMP_DIR ;\
 }
 endef

--- conflicted
+++ resolved
@@ -26,8 +26,4 @@
 
 # ignore vendor
 vendor/
-<<<<<<< HEAD
-
-=======
->>>>>>> 8b2d0337
 .vscode/
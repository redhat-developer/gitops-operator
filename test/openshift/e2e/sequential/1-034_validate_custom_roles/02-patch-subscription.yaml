--- conflicted
+++ resolved
@@ -4,9 +4,6 @@
 commands:
 - script: |
 
-<<<<<<< HEAD
-      oc patch -n openshift-gitops-operator subscription `subscription=gitops-operator- && oc get subscription --all-namespaces | grep $subscription | head -1 | awk '{print $2}'`\
-=======
     if ! [ -z $NON_OLM ]; then       
         oc patch deployment gitops-operator-controller-manager -n gitops-operator-system \
           -p '{"spec":{"template":{"spec":{"containers":[{"name":"manager","env":[{"name":"CONTROLLER_CLUSTER_ROLE","value":"custom-argocd-role"},{"name":"SERVER_CLUSTER_ROLE", "value":"custom-argocd-role"}]}]}}}}'
@@ -14,7 +11,6 @@
     elif ! [ -z $CI ]; then    
       
       oc patch -n openshift-operators subscription `subscription=gitops-operator- && oc get subscription --all-namespaces | grep $subscription | head -1 | awk '{print $2}'`\
->>>>>>> feaa34b9
         --type merge --patch '{"spec": {"config": {"env": [{"name": "CONTROLLER_CLUSTER_ROLE", "value": "custom-argocd-role"},{"name": "SERVER_CLUSTER_ROLE", "value": "custom-argocd-role"}]}}}'
 
     else

package e2e

import (
	"fmt"
	"os"
	"os/exec"
	"path/filepath"
	"strings"
	"testing"
	"time"

	"context"

	argoapi "github.com/argoproj-labs/argocd-operator/pkg/apis"
	argoapp "github.com/argoproj-labs/argocd-operator/pkg/apis/argoproj/v1alpha1"
	monitoringv1 "github.com/coreos/prometheus-operator/pkg/apis/monitoring/v1"
	configv1 "github.com/openshift/api/config/v1"
	console "github.com/openshift/api/console/v1"
	routev1 "github.com/openshift/api/route/v1"
	framework "github.com/operator-framework/operator-sdk/pkg/test"
	"gotest.tools/assert"
	corev1 "k8s.io/api/core/v1"
	rbacv1 "k8s.io/api/rbac/v1"
	"sigs.k8s.io/controller-runtime/pkg/client"

	appsv1 "k8s.io/api/apps/v1"
	v1 "k8s.io/apimachinery/pkg/apis/meta/v1"
	"k8s.io/apimachinery/pkg/types"
	"k8s.io/apimachinery/pkg/util/wait"

	"github.com/operator-framework/operator-sdk/pkg/test/e2eutil"
	"github.com/redhat-developer/gitops-operator/pkg/apis"
	operator "github.com/redhat-developer/gitops-operator/pkg/apis/pipelines/v1alpha1"
	"github.com/redhat-developer/gitops-operator/pkg/controller/argocd"
	"github.com/redhat-developer/gitops-operator/pkg/controller/gitopsservice"
	"github.com/redhat-developer/gitops-operator/test/helper"

	kubeerrors "k8s.io/apimachinery/pkg/api/errors"
)

var (
	retryInterval             = time.Second * 5
	timeout                   = time.Minute * 2
	cleanupRetryInterval      = time.Second * 1
	cleanupTimeout            = time.Second * 5
	insecure             bool = false
)

const (
	operatorName                          = "gitops-operator"
	argoCDConfigMapName                   = "argocd-cm"
	argoCDRouteName                       = "openshift-gitops-server"
	argoCDNamespace                       = "openshift-gitops"
	authURL                               = "/auth/realms/master/protocol/openid-connect/token"
	depracatedArgoCDNamespace             = "openshift-pipelines-app-delivery"
	consoleLinkName                       = "argocd"
	argoCDInstanceName                    = "openshift-gitops"
	defaultKeycloakIdentifier             = "keycloak"
	defaultTemplateIdentifier             = "rhsso"
	realmURL                              = "/auth/admin/realms/argocd"
	rhssosecret                           = "keycloak-secret"
	argocdNonDefaultNamespaceInstanceName = "argocd-non-default-namespace-instance"
	argocdNonDefaultNamespace             = "argocd-non-default-source"
<<<<<<< HEAD
	standaloneArgoCDNamespace             = "gitops-standalone-test"
	argocdTargetNamespace                 = "argocd-target"
	argocdManagedByLabel                  = "argocd.argoproj.io/managed-by"
	argocdSecretTypeLabel                 = "argocd.argoproj.io/secret-type"
	argoCDDefaultServer                   = "https://kubernetes.default.svc"
=======
	argocdTargetNamespace                 = "argocd-target"
	argocdManagedByLabel                  = "argocd.argoproj.io/managed-by"
>>>>>>> 485d98d0
)

func TestGitOpsService(t *testing.T) {
	err := framework.AddToFrameworkScheme(apis.AddToScheme, &operator.GitopsServiceList{})
	assertNoError(t, err)

	helper.EnsureCleanSlate(t)

	if !skipOperatorDeployment() {
		deployOperator(t)
	}

	// run subtests
	t.Run("Validate kam service", validateKamService)
	t.Run("Validate GitOps Backend", validateGitOpsBackend)
	t.Run("Validate ConsoleLink", validateConsoleLink)
	t.Run("Validate ArgoCD Installation", validateArgoCDInstallation)
	t.Run("Validate ArgoCD Metrics Configuration", validateArgoCDMetrics)
	t.Run("Validate machine config updates", validateMachineConfigUpdates)
	t.Run("Validate non-default argocd namespace management", validateNonDefaultArgocdNamespaceManagement)
	t.Run("Validate cluster config updates", validateClusterConfigChange)
	t.Run("Validate Namespace-scoped install", validateNamespaceScopedInstall)
	t.Run("Validate granting permissions by adding label", validateGrantingPermissionsByLabel)
<<<<<<< HEAD
	t.Run("Validate revoking permissions by removing label", validateRevokingPermissionsByLabel)
=======
	t.Run("Validate granting permissions by adding label for ootb argocd instance", validateGrantingPermissionsByLabelForOOTBArgocdInstance)
>>>>>>> 485d98d0
	// Keep the Redhat Single sign-on tests at the end because RHSSO takes 2-3 minutes to start.
	t.Run("Validate Redhat Single sign-on Installation", verifyRHSSOInstallation)
	t.Run("Validate Redhat Single sign-on Configuration", verifyRHSSOConfiguration)
	t.Run("Validate Redhat Single sign-on Uninstallation", verifyRHSSOUnInstallation)
	t.Run("Validate tear down of ArgoCD Installation", tearDownArgoCD)

}

func validateGitOpsBackend(t *testing.T) {
	framework.AddToFrameworkScheme(routev1.AddToScheme, &routev1.Route{})
	framework.AddToFrameworkScheme(configv1.AddToScheme, &configv1.ClusterVersion{})
	ctx := framework.NewContext(t)
	defer ctx.Cleanup()

	name := "cluster"
	f := framework.Global
	namespace, err := gitopsservice.GetBackendNamespace(f.Client.Client)
	assertNoError(t, err)

	// check backend deployment
	err = e2eutil.WaitForDeployment(t, f.KubeClient, namespace, name, 1, retryInterval, timeout)
	assertNoError(t, err)

	// check backend service
	err = f.Client.Get(context.TODO(), types.NamespacedName{Name: name, Namespace: namespace}, &corev1.Service{})
	assertNoError(t, err)

	// check backend route
	err = f.Client.Get(context.TODO(), types.NamespacedName{Name: name, Namespace: namespace}, &routev1.Route{})
	assertNoError(t, err)
}

func validateConsoleLink(t *testing.T) {
	framework.AddToFrameworkScheme(routev1.AddToScheme, &routev1.Route{})
	framework.AddToFrameworkScheme(console.AddToScheme, &console.ConsoleLink{})
	framework.AddToFrameworkScheme(configv1.AddToScheme, &configv1.ClusterVersion{})
	ctx := framework.NewContext(t)
	defer ctx.Cleanup()
	f := framework.Global

	route := &routev1.Route{}
	err := f.Client.Get(context.TODO(), types.NamespacedName{Name: argoCDRouteName, Namespace: argoCDNamespace}, route)
	assertNoError(t, err)

	// check ConsoleLink
	consoleLink := &console.ConsoleLink{}
	err = f.Client.Get(context.TODO(), types.NamespacedName{Name: consoleLinkName}, consoleLink)
	assertNoError(t, err)

	got := strings.TrimLeft(consoleLink.Spec.Href, "https://")
	if got != route.Spec.Host {
		t.Fatalf("Host mismatch: got %s, want %s", got, route.Spec.Host)
	}
}

func deployOperator(t *testing.T) {
	t.Helper()
	ctx := framework.NewContext(t)
	defer ctx.Cleanup()

	err := ctx.InitializeClusterResources(&framework.CleanupOptions{TestContext: ctx, Timeout: cleanupTimeout, RetryInterval: cleanupRetryInterval})
	assertNoError(t, err)
	t.Log("Initialized Cluster resources")

	namespace, err := ctx.GetNamespace()
	assertNoError(t, err)

	err = e2eutil.WaitForOperatorDeployment(t, framework.Global.KubeClient, namespace, operatorName, 1, retryInterval, timeout)
	assertNoError(t, err)
}

func validateArgoCDInstallation(t *testing.T) {
	framework.AddToFrameworkScheme(argoapi.AddToScheme, &argoapp.ArgoCD{})
	framework.AddToFrameworkScheme(configv1.AddToScheme, &configv1.ClusterVersion{})
	ctx := framework.NewContext(t)
	defer ctx.Cleanup()
	f := framework.Global

	// Check if argocd namespace is created
	err := f.Client.Get(context.TODO(), types.NamespacedName{Name: argoCDNamespace}, &corev1.Namespace{})
	assertNoError(t, err)

	// Check if ArgoCD instance is created
	existingArgoInstance := &argoapp.ArgoCD{}
	err = f.Client.Get(context.TODO(), types.NamespacedName{Name: argoCDInstanceName, Namespace: argoCDNamespace}, existingArgoInstance)
	assertNoError(t, err)

	// modify the ArgoCD instance "manually"
	// and ensure that a manual modification of the
	// ArgoCD CR is allowed, and not overwritten
	// by the reconciler

	// update .sso.provider = keycloak to enable RHSSO for default Argo CD instance.
	// update verifyTLS = false to ensure operator(when run locally) can create RHSSO resources.
	existingArgoInstance.Spec.DisableAdmin = true
	existingArgoInstance.Spec.SSO = &argoapp.ArgoCDSSOSpec{
		Provider:  "keycloak",
		VerifyTLS: &insecure,
	}

	err = f.Client.Update(context.TODO(), existingArgoInstance)
	if err != nil {
		t.Fatal(err)
	}

	// assumption that an attempt to reconcile would have happened within 5 seconds.
	// This can definitely be improved.
	time.Sleep(5 * time.Second)

	// Check if ArgoCD CR was overwritten
	existingArgoInstance = &argoapp.ArgoCD{}
	err = f.Client.Get(context.TODO(), types.NamespacedName{Name: argoCDInstanceName, Namespace: argoCDNamespace}, existingArgoInstance)
	assertNoError(t, err)

	// check that this has not been overwritten
	assert.Equal(t, existingArgoInstance.Spec.DisableAdmin, true)

}

func assertNoError(t *testing.T, err error) {
	t.Helper()
	if err != nil {
		t.Fatal(err)
	}
}

func validateArgoCDMetrics(t *testing.T) {
	framework.AddToFrameworkScheme(rbacv1.AddToScheme, &rbacv1.Role{})
	framework.AddToFrameworkScheme(rbacv1.AddToScheme, &rbacv1.RoleBinding{})
	framework.AddToFrameworkScheme(monitoringv1.AddToScheme, &monitoringv1.ServiceMonitor{})
	framework.AddToFrameworkScheme(monitoringv1.AddToScheme, &monitoringv1.PrometheusRule{})
	ctx := framework.NewContext(t)
	defer ctx.Cleanup()
	f := framework.Global

	// Check the role was created
	role := rbacv1.Role{}
	readRoleName := fmt.Sprintf("%s-read", argoCDNamespace)
	err := f.Client.Get(context.TODO(),
		types.NamespacedName{Name: readRoleName, Namespace: argoCDNamespace}, &role)
	assertNoError(t, err)

	// Check the role binding was created
	roleBinding := rbacv1.RoleBinding{}
	roleBindingName := fmt.Sprintf("%s-prometheus-k8s-read-binding", argoCDNamespace)
	err = f.Client.Get(context.TODO(),
		types.NamespacedName{Name: roleBindingName, Namespace: argoCDNamespace},
		&roleBinding)
	assertNoError(t, err)

	// Check the application service monitor was created
	serviceMonitor := monitoringv1.ServiceMonitor{}
	serviceMonitorName := argoCDInstanceName
	err = f.Client.Get(context.TODO(),
		types.NamespacedName{Name: serviceMonitorName, Namespace: argoCDNamespace},
		&serviceMonitor)
	assertNoError(t, err)

	// Check the api server service monitor was created
	serviceMonitor = monitoringv1.ServiceMonitor{}
	serviceMonitorName = fmt.Sprintf("%s-server", argoCDInstanceName)
	err = f.Client.Get(context.TODO(),
		types.NamespacedName{Name: serviceMonitorName, Namespace: argoCDNamespace},
		&serviceMonitor)
	assertNoError(t, err)

	// Check the repo server service monitor was created
	serviceMonitor = monitoringv1.ServiceMonitor{}
	serviceMonitorName = fmt.Sprintf("%s-repo-server", argoCDInstanceName)
	err = f.Client.Get(context.TODO(),
		types.NamespacedName{Name: serviceMonitorName, Namespace: argoCDNamespace},
		&serviceMonitor)
	assertNoError(t, err)

	// Check the prometheus rule was created
	rule := monitoringv1.PrometheusRule{}
	err = f.Client.Get(context.TODO(),
		types.NamespacedName{Name: "gitops-operator-argocd-alerts", Namespace: argoCDNamespace},
		&rule)
	assertNoError(t, err)
}

func tearDownArgoCD(t *testing.T) {
	framework.AddToFrameworkScheme(argoapi.AddToScheme, &argoapp.ArgoCD{})
	framework.AddToFrameworkScheme(configv1.AddToScheme, &configv1.ClusterVersion{})
	ctx := framework.NewContext(t)
	defer ctx.Cleanup()
	f := framework.Global

	existingArgoInstance := &argoapp.ArgoCD{}
	err := f.Client.Get(context.TODO(), types.NamespacedName{Name: argoCDInstanceName, Namespace: argoCDNamespace}, existingArgoInstance)
	assertNoError(t, err)

	// Tear down Argo CD instance
	err = f.Client.Delete(context.TODO(), existingArgoInstance, &client.DeleteOptions{})
	assertNoError(t, err)

	err = e2eutil.WaitForDeletion(t, f.Client.Client, existingArgoInstance, retryInterval, timeout)
	assertNoError(t, err)

}

func validateMachineConfigUpdates(t *testing.T) {

	framework.AddToFrameworkScheme(configv1.AddToScheme, &configv1.Image{})
	ctx := framework.NewContext(t)
	defer ctx.Cleanup()
	f := framework.Global

	imageAppCr := filepath.Join("test", "appcrs", "image_appcr.yaml")
	ocPath, err := exec.LookPath("oc")
	if err != nil {
		t.Fatal(err)
	}

	// 'When GitOps operator is run locally (not installed via OLM), it does not correctly setup
	// the 'argoproj.io' Role rules for the 'argocd-application-controller'
	// Thus, applying missing rules for 'argocd-application-controller'
	// TODO: Remove once https://github.com/redhat-developer/gitops-operator/issues/148 is fixed
	if err := applyMissingPermissions(ctx, f, "openshift-gitops", "openshift-gitops"); err != nil {
		t.Fatal(err)
	}

	cmd := exec.Command(ocPath, "apply", "-f", imageAppCr)
	err = cmd.Run()
	if err != nil {
		t.Fatal(err)
	}

	err = wait.Poll(time.Second*1, time.Minute*10, func() (bool, error) {

		if err := helper.ApplicationHealthStatus("image", "openshift-gitops"); err != nil {
			t.Log(err)
			return false, nil
		}

		if err := helper.ApplicationSyncStatus("image", "openshift-gitops"); err != nil {
			t.Log(err)
			return false, nil
		}

		return true, nil

	})
	if err != nil {
		t.Fatal(err)
	}

	existingImage := &configv1.Image{
		ObjectMeta: v1.ObjectMeta{
			Name: "cluster",
		},
	}

	err = f.Client.Get(context.TODO(), types.NamespacedName{Name: existingImage.Name}, existingImage)
	assertNoError(t, err)
}

func validateNamespaceScopedInstall(t *testing.T) {

	framework.AddToFrameworkScheme(argoapi.AddToScheme, &argoapp.ArgoCD{})
	framework.AddToFrameworkScheme(configv1.AddToScheme, &configv1.ClusterVersion{})

	ctx := framework.NewContext(t)
	cleanupOptions := &framework.CleanupOptions{TestContext: ctx, Timeout: time.Second * 60, RetryInterval: time.Second * 1}
	defer ctx.Cleanup()

	f := framework.Global

	// Create new namespace
	newNamespace := &corev1.Namespace{
		ObjectMeta: v1.ObjectMeta{
			Name: helper.StandaloneArgoCDNamespace,
		},
	}
	err := f.Client.Create(context.TODO(), newNamespace, cleanupOptions)
	if !kubeerrors.IsAlreadyExists(err) {
		assertNoError(t, err)
		return
	}

	// Create new ArgoCD instance in the test namespace
	name := "standalone-argocd-instance"
	existingArgoInstance := &argoapp.ArgoCD{
		ObjectMeta: v1.ObjectMeta{
			Name:      name,
			Namespace: newNamespace.Name,
		},
	}
	err = f.Client.Create(context.TODO(), existingArgoInstance, cleanupOptions)
	assertNoError(t, err)

	// Verify that a subset of resources are created
	resourceList := []helper.ResourceList{
		{
			Resource: &appsv1.Deployment{},
			ExpectedResources: []string{
				name + "-dex-server",
				name + "-redis",
				name + "-repo-server",
				name + "-server",
			},
		},
		{
			Resource: &corev1.ConfigMap{},
			ExpectedResources: []string{
				"argocd-cm",
				"argocd-gpg-keys-cm",
				"argocd-rbac-cm",
				"argocd-ssh-known-hosts-cm",
				"argocd-tls-certs-cm",
			},
		},
		{
			Resource: &corev1.ServiceAccount{},
			ExpectedResources: []string{
				name + "-argocd-application-controller",
				name + "-argocd-server",
			},
		},
		{
			Resource: &rbacv1.Role{},
			ExpectedResources: []string{
				name + "-argocd-application-controller",
				name + "-argocd-server",
			},
		},
		{
			Resource: &rbacv1.RoleBinding{},
			ExpectedResources: []string{
				name + "-argocd-application-controller",
				name + "-argocd-server",
			},
		},
		{
			Resource: &monitoringv1.ServiceMonitor{},
			ExpectedResources: []string{
				name,
				name + "-repo-server",
				name + "-server",
			},
		},
	}

	err = helper.WaitForResourcesByName(resourceList, existingArgoInstance.Namespace, time.Second*180, t)
	assertNoError(t, err)

}

func validateNonDefaultArgocdNamespaceManagement(t *testing.T) {
	framework.AddToFrameworkScheme(argoapi.AddToScheme, &argoapp.ArgoCD{})
	framework.AddToFrameworkScheme(configv1.AddToScheme, &configv1.ClusterVersion{})

	ctx := framework.NewContext(t)
	cleanupOptions := &framework.CleanupOptions{TestContext: ctx, Timeout: time.Second * 60, RetryInterval: time.Second * 1}
	defer ctx.Cleanup()
	f := framework.Global

	// Create non-default argocd source namespace
	argocdNonDefaultNamespaceObj := &corev1.Namespace{
		ObjectMeta: v1.ObjectMeta{
			Name: argocdNonDefaultNamespace,
		},
	}

	err := f.Client.Create(context.TODO(), argocdNonDefaultNamespaceObj, cleanupOptions)
	if !kubeerrors.IsAlreadyExists(err) {
		assertNoError(t, err)
		return
	}

	// Create argocd instance in non-default namespace
	argocdNonDefaultNamespaceInstance, _ := argocd.NewCR(argocdNonDefaultNamespaceInstanceName, argocdNonDefaultNamespace)
	err = f.Client.Create(context.TODO(), argocdNonDefaultNamespaceInstance, cleanupOptions)
	assertNoError(t, err)

	identityProviderAppCr := filepath.Join("test", "appcrs", "identity-provider_appcr.yaml")
	ocPath, err := exec.LookPath("oc")
	if err != nil {
		t.Fatal(err)
	}

	// apply argocd application CR
	cmd := exec.Command(ocPath, "apply", "-f", identityProviderAppCr)
	err = cmd.Run()
	if err != nil {
		t.Fatal(err)
	}

	err = wait.Poll(time.Second*1, time.Second*60, func() (bool, error) {
		if err := helper.ApplicationHealthStatus("identity-provider", argocdNonDefaultNamespace); err != nil {
			t.Log(err)
			return false, nil
		}
		if err := helper.ApplicationSyncStatus("identity-provider", argocdNonDefaultNamespace); err != nil {
			t.Log(err)
			return false, nil
		}

		return true, nil
	})
	if err != nil {
		t.Fatal(err)
	}

}

func validateGrantingPermissionsByLabel(t *testing.T) {
	framework.AddToFrameworkScheme(argoapi.AddToScheme, &argoapp.ArgoCD{})
	ctx := framework.NewContext(t)
	cleanupOptions := &framework.CleanupOptions{TestContext: ctx, Timeout: time.Second * 60, RetryInterval: time.Second * 1}
	defer ctx.Cleanup()
	f := framework.Global

	sourceNS := "source-ns"
	argocdInstance := "argocd-label"

	// create a new source namespace
	sourceNamespaceObj := &corev1.Namespace{
		ObjectMeta: v1.ObjectMeta{
			Name: sourceNS,
		},
	}
	err := f.Client.Create(context.TODO(), sourceNamespaceObj, cleanupOptions)
	if !kubeerrors.IsAlreadyExists(err) {
		assertNoError(t, err)
	}

	// create an ArgoCD instance in the source namespace
	argoCDInstanceObj, err := argocd.NewCR(argocdInstance, sourceNS)
	assertNoError(t, err)
	err = f.Client.Create(context.TODO(), argoCDInstanceObj, cleanupOptions)
	assertNoError(t, err)

	// Wait for the default project to exist; this avoids a race condition where the Application
	// can be created before the Project that it targets.
	if err := wait.Poll(time.Second*5, time.Minute*5, func() (bool, error) {
		if status, err := helper.ProjectExists("default", sourceNS); !status {
			t.Log(err)
			return false, nil
		}
		return true, nil
	}); err != nil {
		t.Fatalf("project never existed %v", err)
	}

	// 'When GitOps operator is run locally (not installed via OLM), it does not correctly setup
	// the 'argoproj.io' Role rules for the 'argocd-application-controller'
	// Thus, applying missing rules for 'argocd-application-controller'
	// TODO: Remove once https://github.com/redhat-developer/gitops-operator/issues/148 is fixed
	if err := applyMissingPermissions(ctx, f, argocdInstance, sourceNS); err != nil {
		t.Fatal(err)
	}

	// create a target namespace to deploy resources
	// allow argocd to create resources in the target namespace by adding managed-by label
	targetNS := "target-ns"
	targetNamespaceObj := &corev1.Namespace{
		ObjectMeta: v1.ObjectMeta{
			Name: targetNS,
			Labels: map[string]string{
				"argocd.argoproj.io/managed-by": sourceNS,
			},
		},
	}
	err = f.Client.Create(context.TODO(), targetNamespaceObj, cleanupOptions)
	if !kubeerrors.IsAlreadyExists(err) {
		assertNoError(t, err)
	}

	// check if the necessary roles/rolebindings are created in the target namespace
	resourceList := []helper.ResourceList{
		{
			Resource: &rbacv1.Role{},
			ExpectedResources: []string{
				argocdInstance + "-argocd-application-controller",
				argocdInstance + "-argocd-redis-ha",
				argocdInstance + "-argocd-server",
			},
		},
		{
			Resource: &rbacv1.RoleBinding{},
			ExpectedResources: []string{
				argocdInstance + "-argocd-application-controller",
				argocdInstance + "-argocd-redis-ha",
				argocdInstance + "-argocd-server",
			},
		},
	}
	err = helper.WaitForResourcesByName(resourceList, targetNS, time.Second*180, t)
	assertNoError(t, err)

	// create an ArgoCD app and check if it can create resources in the target namespace
	nginxAppCr := filepath.Join("test", "appcrs", "nginx_appcr.yaml")
	ocPath, err := exec.LookPath("oc")
	assertNoError(t, err)
	cmd := exec.Command(ocPath, "apply", "-f", nginxAppCr)
	err = cmd.Run()
	assertNoError(t, err)

	err = wait.Poll(time.Second*1, time.Second*180, func() (bool, error) {
		if err := helper.ApplicationHealthStatus("nginx", sourceNS); err != nil {
			t.Log(err)
			return false, nil
		}
		if err := helper.ApplicationSyncStatus("nginx", sourceNS); err != nil {
			t.Log(err)
			return false, nil
		}
		return true, nil
	})
	assertNoError(t, err)
}

func validateGrantingPermissionsByLabelForOOTBArgocdInstance(t *testing.T) {
	framework.AddToFrameworkScheme(argoapi.AddToScheme, &argoapp.ArgoCD{})
	ctx := framework.NewContext(t)
	cleanupOptions := &framework.CleanupOptions{TestContext: ctx, Timeout: time.Second * 60, RetryInterval: time.Second * 1}
	defer ctx.Cleanup()
	f := framework.Global
	// Wait for the default project to exist; this avoids a race condition where the Application
	// can be created before the Project that it targets.
	if err := wait.Poll(time.Second*5, time.Minute*5, func() (bool, error) {
		if status, err := helper.ProjectExists("default", argoCDNamespace); !status {
			t.Log(err)
			return false, nil
		}
		return true, nil
	}); err != nil {
		t.Fatalf("project never existed %v", err)
	}
	// 'When GitOps operator is run locally (not installed via OLM), it does not correctly setup
	// the 'argoproj.io' Role rules for the 'argocd-application-controller'
	// Thus, applying missing rules for 'argocd-application-controller'
	// TODO: Remove once https://github.com/redhat-developer/gitops-operator/issues/148 is fixed
	if err := applyMissingPermissions(ctx, f, argoCDInstanceName, argoCDNamespace); err != nil {
		t.Fatal(err)
	}
	// create a target namespace to deploy resources
	// allow argocd to create resources in the target namespace by adding managed-by label
	targetNamespaceObj := &corev1.Namespace{
		ObjectMeta: v1.ObjectMeta{
			Name: argocdTargetNamespace,
			Labels: map[string]string{
				argocdManagedByLabel: argoCDNamespace,
			},
		},
	}
	err := f.Client.Create(context.TODO(), targetNamespaceObj, cleanupOptions)
	if !kubeerrors.IsAlreadyExists(err) {
		assertNoError(t, err)
	}
	// check if the necessary roles/rolebindings are created in the target namespace
	resourceList := []helper.ResourceList{
		{
			Resource: &rbacv1.Role{},
			ExpectedResources: []string{
				argoCDInstanceName + "-argocd-application-controller",
				argoCDInstanceName + "-argocd-redis-ha",
				argoCDInstanceName + "-argocd-server",
			},
		},
		{
			Resource: &rbacv1.RoleBinding{},
			ExpectedResources: []string{
				argoCDInstanceName + "-argocd-application-controller",
				argoCDInstanceName + "-argocd-redis-ha",
				argoCDInstanceName + "-argocd-server",
			},
		},
	}
	err = helper.WaitForResourcesByName(resourceList, argocdTargetNamespace, time.Second*180, t)
	assertNoError(t, err)
	// create an ArgoCD app and check if it can create resources in the target namespace
	nginxAppCr := filepath.Join("test", "appcrs", "nginx_default_ns_appcr.yaml")
	ocPath, err := exec.LookPath("oc")
	assertNoError(t, err)
	cmd := exec.Command(ocPath, "apply", "-f", nginxAppCr)
	err = cmd.Run()
	assertNoError(t, err)
	err = wait.Poll(time.Second*1, time.Second*180, func() (bool, error) {
		if err := helper.ApplicationHealthStatus("nginx", argoCDNamespace); err != nil {
			t.Log(err)
			return false, nil
		}
		if err := helper.ApplicationSyncStatus("nginx", argoCDNamespace); err != nil {
			t.Log(err)
			return false, nil
		}
		return true, nil
	})
	assertNoError(t, err)
}

func skipOperatorDeployment() bool {
	return os.Getenv("SKIP_OPERATOR_DEPLOYMENT") == "true"
}

func validateClusterConfigChange(t *testing.T) {
	framework.AddToFrameworkScheme(rbacv1.AddToScheme, &rbacv1.Role{})
	framework.AddToFrameworkScheme(rbacv1.AddToScheme, &rbacv1.RoleBinding{})

	ctx := framework.NewContext(t)
	defer ctx.Cleanup()
	f := framework.Global

	ocPath, err := exec.LookPath("oc")
	if err != nil {
		t.Fatal(err)
	}

	// 'When GitOps operator is run locally (not installed via OLM), it does not correctly setup
	// the 'argoproj.io' Role rules for the 'argocd-application-controller'
	// Thus, applying missing rules for 'argocd-application-controller'
	// TODO: Remove once https://github.com/redhat-developer/gitops-operator/issues/148 is fixed
	if err := applyMissingPermissions(ctx, f, "openshift-gitops", "openshift-gitops"); err != nil {
		t.Fatal(err)
	}

	// Wait for the default project to exist; this avoids a race condition where the Application
	// can be created before the Project that it targets.
	if err := wait.Poll(time.Second*5, time.Minute*5, func() (bool, error) {
		if status, err := helper.ProjectExists("default", "openshift-gitops"); !status {
			t.Log(err)
			return false, nil
		}
		return true, nil
	}); err != nil {
		t.Fatalf("project never existed %v", err)
	}

	schedulerYAML := filepath.Join("test", "appcrs", "scheduler_appcr.yaml")

	cmd := exec.Command(ocPath, "apply", "-f", schedulerYAML)
	output, err := cmd.CombinedOutput()
	if err != nil {
		t.Fatal(err, string(output))
	}

	err = wait.Poll(time.Second*5, time.Minute*2, func() (bool, error) {
		if err := helper.ApplicationHealthStatus("policy-configmap", "openshift-gitops"); err != nil {
			t.Log(err)
			return false, nil
		}
		if err := helper.ApplicationSyncStatus("policy-configmap", "openshift-gitops"); err != nil {
			t.Log(err)
			return false, nil
		}
		return true, nil
	})
	if err != nil {
		t.Fatal(err)
	}

	namespacedName := types.NamespacedName{Name: "policy-configmap", Namespace: "openshift-config"}
	existingConfigMap := &corev1.ConfigMap{}

	err = wait.Poll(time.Second*1, time.Minute*1, func() (bool, error) {
		if err := f.Client.Get(context.TODO(), namespacedName, existingConfigMap); err != nil {
			t.Log(err)
			return false, nil
		}
		return true, nil
	})
	if err != nil {
		t.Fatal(err)
	}

}

func applyMissingPermissions(ctx *framework.Context, f *framework.Framework, name, namespace string) error {
	cleanupOptions := &framework.CleanupOptions{TestContext: ctx, Timeout: time.Second * 60, RetryInterval: time.Second * 1}
	// Check the role was created. If not, create a new role
	roleName := fmt.Sprintf("%s-openshift-gitops-argocd-application-controller", namespace)
	role := &rbacv1.Role{
		ObjectMeta: v1.ObjectMeta{
			Name:      roleName,
			Namespace: namespace,
		},
		Rules: []rbacv1.PolicyRule{
			{
				Verbs:     []string{"*"},
				APIGroups: []string{"*"},
				Resources: []string{"*"},
			},
		},
	}
	err := f.Client.Get(context.TODO(),
		types.NamespacedName{Name: roleName, Namespace: namespace}, role)
	if err != nil {
		if kubeerrors.IsNotFound(err) {
			err := f.Client.Create(context.TODO(), role, cleanupOptions)
			if err != nil {
				return err
			}
		} else {
			return err
		}
	}

	// Check the role binding was created. If not, create a new role binding
	roleBindingName := fmt.Sprintf("%s-openshift-gitops-argocd-application-controller", namespace)
	roleBinding := &rbacv1.RoleBinding{
		ObjectMeta: v1.ObjectMeta{
			Name:      roleBindingName,
			Namespace: namespace,
		},
		RoleRef: rbacv1.RoleRef{
			Name:     roleName,
			Kind:     "Role",
			APIGroup: "rbac.authorization.k8s.io",
		},
		Subjects: []rbacv1.Subject{
			{
				Name: fmt.Sprintf("%s-argocd-application-controller", name),
				Kind: "ServiceAccount",
			},
		},
	}
	err = f.Client.Get(context.TODO(),
		types.NamespacedName{Name: roleBindingName, Namespace: namespace},
		roleBinding)
	if err != nil {
		if kubeerrors.IsNotFound(err) {
			err := f.Client.Create(context.TODO(), roleBinding, cleanupOptions)
			if err != nil {
				return err
			}
		} else {
			return err
		}
	}

	return nil
}

func validateRevokingPermissionsByLabel(t *testing.T) {
	framework.AddToFrameworkScheme(argoapi.AddToScheme, &argoapp.ArgoCD{})
	ctx := framework.NewContext(t)
	cleanupOptions := &framework.CleanupOptions{TestContext: ctx, Timeout: time.Second * 60, RetryInterval: time.Second * 1}
	defer ctx.Cleanup()
	f := framework.Global

	// create a new source namespace
	sourceNamespaceObj := &corev1.Namespace{
		ObjectMeta: v1.ObjectMeta{
			Name: argocdNonDefaultNamespace,
		},
	}
	err := f.Client.Create(context.TODO(), sourceNamespaceObj, cleanupOptions)
	if !kubeerrors.IsAlreadyExists(err) {
		assertNoError(t, err)
	}

	// create an ArgoCD instance in the non-default source namespace
	argoCDInstanceObj, err := argocd.NewCR(argocdNonDefaultNamespaceInstanceName, argocdNonDefaultNamespace)
	assertNoError(t, err)
	err = f.Client.Create(context.TODO(), argoCDInstanceObj, cleanupOptions)
	assertNoError(t, err)

	// create a target namespace with label already applied
	// allow argocd to create resources in the target namespace by adding managed-by label
	targetNamespaceObj := &corev1.Namespace{
		ObjectMeta: v1.ObjectMeta{
			Name: argocdTargetNamespace,
			Labels: map[string]string{
				argocdManagedByLabel: argocdNonDefaultNamespace,
			},
		},
	}
	err = f.Client.Create(context.TODO(), targetNamespaceObj, cleanupOptions)
	if !kubeerrors.IsAlreadyExists(err) {
		assertNoError(t, err)
	}

	// wait for the necessary roles/rolebindings to be created in the target namespace
	resourceList := []helper.ResourceList{
		{
			Resource: &rbacv1.Role{},
			ExpectedResources: []string{
				argocdNonDefaultNamespaceInstanceName + "-argocd-application-controller",
				argocdNonDefaultNamespaceInstanceName + "-argocd-redis-ha",
				argocdNonDefaultNamespaceInstanceName + "-argocd-server",
			},
		},
		{
			Resource: &rbacv1.RoleBinding{},
			ExpectedResources: []string{
				argocdNonDefaultNamespaceInstanceName + "-argocd-application-controller",
				argocdNonDefaultNamespaceInstanceName + "-argocd-redis-ha",
				argocdNonDefaultNamespaceInstanceName + "-argocd-server",
			},
		},
	}
	err = helper.WaitForResourcesByName(resourceList, argocdTargetNamespace, time.Second*180, t)
	assertNoError(t, err)

	// Retrieve created target namespace from cluster
	targetNsObj := &corev1.Namespace{}
	if err := f.Client.Get(context.TODO(), types.NamespacedName{Name: argocdTargetNamespace}, targetNsObj); err != nil {
		t.Logf("Could not retrieve target namespace object: %v", err)
	}

	// Remove argocd managed by label from target namespace object and update it on the cluster to trigger deletion of resources
	delete(targetNsObj.Labels, argocdManagedByLabel)
	err = f.Client.Update(context.TODO(), targetNsObj)
	if err != nil {
		t.Logf("Could not delete label from target namespace: %v", err)
	}

	// Wait X seconds for all the resources to be deleted
	err = wait.Poll(time.Second*3, timeout, func() (bool, error) {

		for _, resourceListEntry := range resourceList {

			for _, resourceName := range resourceListEntry.ExpectedResources {

				resource := resourceListEntry.Resource.DeepCopyObject()
				namespacedName := types.NamespacedName{Name: resourceName, Namespace: argocdTargetNamespace}
				if err := f.Client.Get(context.TODO(), namespacedName, resource); err == nil {
					t.Logf("Resource %s was not deleted", resourceName)
					return false, nil
				} else {
					t.Logf("Resource %s was successfully deleted", resourceName)
				}
			}

		}

		// Retrieve cluster secret to check if the target namespace was removed from the list of namespaces
		listOptions := &client.ListOptions{}
		client.MatchingLabels{argocdSecretTypeLabel: "cluster"}.ApplyToList(listOptions)
		clusterSecretList := &corev1.SecretList{}
		err := f.Client.List(context.TODO(), clusterSecretList, listOptions)
		if err != nil {
			t.Logf("Unable to retrieve cluster secrets: %v", err)
			return false, nil
		} else {
			for _, secret := range clusterSecretList.Items {
				if string(secret.Data["server"]) != argoCDDefaultServer {
					continue
				}
				if namespaces, ok := secret.Data["namespaces"]; ok {
					namespaceList := strings.Split(string(namespaces), ",")

					for _, ns := range namespaceList {

						if strings.TrimSpace(ns) == argocdTargetNamespace {
							t.Logf("namespace %v still present in cluster secret namespace list", argocdTargetNamespace)
							return false, nil
						}
					}
					t.Logf("namespace %v succesfully removed from cluster secret namespace list", argocdTargetNamespace)
				}
			}
		}
		return true, nil
	})
	assertNoError(t, err)
}<|MERGE_RESOLUTION|>--- conflicted
+++ resolved
@@ -61,16 +61,10 @@
 	rhssosecret                           = "keycloak-secret"
 	argocdNonDefaultNamespaceInstanceName = "argocd-non-default-namespace-instance"
 	argocdNonDefaultNamespace             = "argocd-non-default-source"
-<<<<<<< HEAD
-	standaloneArgoCDNamespace             = "gitops-standalone-test"
 	argocdTargetNamespace                 = "argocd-target"
 	argocdManagedByLabel                  = "argocd.argoproj.io/managed-by"
 	argocdSecretTypeLabel                 = "argocd.argoproj.io/secret-type"
 	argoCDDefaultServer                   = "https://kubernetes.default.svc"
-=======
-	argocdTargetNamespace                 = "argocd-target"
-	argocdManagedByLabel                  = "argocd.argoproj.io/managed-by"
->>>>>>> 485d98d0
 )
 
 func TestGitOpsService(t *testing.T) {
@@ -94,11 +88,8 @@
 	t.Run("Validate cluster config updates", validateClusterConfigChange)
 	t.Run("Validate Namespace-scoped install", validateNamespaceScopedInstall)
 	t.Run("Validate granting permissions by adding label", validateGrantingPermissionsByLabel)
-<<<<<<< HEAD
-	t.Run("Validate revoking permissions by removing label", validateRevokingPermissionsByLabel)
-=======
 	t.Run("Validate granting permissions by adding label for ootb argocd instance", validateGrantingPermissionsByLabelForOOTBArgocdInstance)
->>>>>>> 485d98d0
+  t.Run("Validate revoking permissions by removing label", validateRevokingPermissionsByLabel)
 	// Keep the Redhat Single sign-on tests at the end because RHSSO takes 2-3 minutes to start.
 	t.Run("Validate Redhat Single sign-on Installation", verifyRHSSOInstallation)
 	t.Run("Validate Redhat Single sign-on Configuration", verifyRHSSOConfiguration)

--- conflicted
+++ resolved
@@ -32,7 +32,6 @@
 	"github.com/operator-framework/operator-sdk/pkg/test/e2eutil"
 	"github.com/redhat-developer/gitops-operator/pkg/apis"
 	operator "github.com/redhat-developer/gitops-operator/pkg/apis/pipelines/v1alpha1"
-	"github.com/redhat-developer/gitops-operator/pkg/controller/argocd"
 	"github.com/redhat-developer/gitops-operator/pkg/controller/gitopsservice"
 	"github.com/redhat-developer/gitops-operator/test/helper"
 
@@ -48,7 +47,6 @@
 )
 
 const (
-<<<<<<< HEAD
 	operatorName                          = "gitops-operator"
 	argoCDConfigMapName                   = "argocd-cm"
 	argoCDRouteName                       = "openshift-gitops-server"
@@ -63,21 +61,7 @@
 	rhssosecret                           = "keycloak-secret"
 	argocdNonDefaultNamespaceInstanceName = "argocd-non-default-namespace-instance"
 	argocdNonDefaultNamespace             = "argocd-non-default-source"
-=======
-	operatorName              = "gitops-operator"
-	argoCDConfigMapName       = "argocd-cm"
-	argoCDRouteName           = "openshift-gitops-server"
-	argoCDNamespace           = "openshift-gitops"
-	authURL                   = "/auth/realms/master/protocol/openid-connect/token"
-	depracatedArgoCDNamespace = "openshift-pipelines-app-delivery"
-	consoleLinkName           = "argocd"
-	argoCDInstanceName        = "openshift-gitops"
-	defaultKeycloakIdentifier = "keycloak"
-	defaultTemplateIdentifier = "rhsso"
-	realmURL                  = "/auth/admin/realms/argocd"
-	rhssosecret               = "keycloak-secret"
-	standaloneArgoCDNamespace = "gitops-standalone-test"
->>>>>>> ab5280d4
+	standaloneArgoCDNamespace             = "gitops-standalone-test"
 )
 
 func TestGitOpsService(t *testing.T) {
@@ -92,27 +76,16 @@
 
 	// run subtests
 	t.Run("Validate kam service", validateKamService)
-<<<<<<< HEAD
-	// t.Run("Validate GitOps Backend", validateGitOpsBackend)
-	// t.Run("Validate ConsoleLink", validateConsoleLink)
-	// t.Run("Validate ArgoCD Installation", validateArgoCDInstallation)
-	// t.Run("Validate ArgoCD Metrics Configuration", validateArgoCDMetrics)
-	// t.Run("Validate machine config updates", validateMachineConfigUpdates)
-	t.Run("Validate non-default argocd namespace management", validateNonDefaultArgocdNamespaceManagement)
-	// t.Run("Validate Redhat Single sign-on Installation", verifyRHSSOInstallation)
-	// t.Run("Validate Redhat Single sign-on Configuration", verifyRHSSOConfiguration)
-	// t.Run("Validate Redhat Single sign-on Uninstallation", verifyRHSSOUnInstallation)
-=======
 	t.Run("Validate GitOps Backend", validateGitOpsBackend)
 	t.Run("Validate ConsoleLink", validateConsoleLink)
 	t.Run("Validate ArgoCD Installation", validateArgoCDInstallation)
 	t.Run("Validate ArgoCD Metrics Configuration", validateArgoCDMetrics)
 	t.Run("Validate machine config updates", validateMachineConfigUpdates)
+	// t.Run("Validate non-default argocd namespace management", validateNonDefaultArgocdNamespaceManagement)
 	t.Run("Validate Redhat Single sign-on Installation", verifyRHSSOInstallation)
 	t.Run("Validate Redhat Single sign-on Configuration", verifyRHSSOConfiguration)
 	t.Run("Validate Redhat Single sign-on Uninstallation", verifyRHSSOUnInstallation)
 	t.Run("Validate Namespace-scoped install", validateNamespaceScopedInstall)
->>>>>>> ab5280d4
 	t.Run("Validate tear down of ArgoCD Installation", tearDownArgoCD)
 }
 
@@ -341,9 +314,6 @@
 	assertNoError(t, err)
 }
 
-<<<<<<< HEAD
-func validateNonDefaultArgocdNamespaceManagement(t *testing.T) {
-=======
 // ensureCleanSlate runs before the tests, to ensure that the cluster is in the expected pre-test state
 func ensureCleanSlate(t *testing.T) {
 	f := framework.Global
@@ -378,75 +348,10 @@
 
 func validateNamespaceScopedInstall(t *testing.T) {
 
->>>>>>> ab5280d4
 	framework.AddToFrameworkScheme(argoapi.AddToScheme, &argoapp.ArgoCD{})
 	framework.AddToFrameworkScheme(configv1.AddToScheme, &configv1.ClusterVersion{})
 
 	ctx := framework.NewContext(t)
-<<<<<<< HEAD
-	defer ctx.Cleanup()
-	f := framework.Global
-
-	// Create non-default argocd source namespace
-	argocdNonDefaultNamespaceObj := &corev1.Namespace{ObjectMeta: v1.ObjectMeta{Name: argocdNonDefaultNamespace}}
-	err := f.Client.Create(context.TODO(), argocdNonDefaultNamespaceObj, &framework.CleanupOptions{TestContext: ctx, Timeout: cleanupTimeout, RetryInterval: cleanupRetryInterval})
-	assertNoError(t, err)
-
-	// Create non-default namespace argocd instance
-	argocdNonDefaultNamespaceInstance, err := argocd.NewCR(argocdNonDefaultNamespaceInstanceName, argocdNonDefaultNamespace)
-	err = f.Client.Create(context.TODO(), argocdNonDefaultNamespaceInstance, &framework.CleanupOptions{TestContext: ctx, Timeout: cleanupTimeout, RetryInterval: cleanupRetryInterval})
-	assertNoError(t, err)
-
-	// Check if non-default argocd namespace is created
-	existingArgocdNonDefaultNamespaceObj := &corev1.Namespace{ObjectMeta: v1.ObjectMeta{Name: argocdNonDefaultNamespace}}
-	err = f.Client.Get(context.TODO(), types.NamespacedName{Name: argocdNonDefaultNamespace}, existingArgocdNonDefaultNamespaceObj)
-	assertNoError(t, err)
-
-	// Check if non-default namepsace argocd instance is created
-	existingArgoInstance, err := argocd.NewCR(argocdNonDefaultNamespaceInstanceName, argocdNonDefaultNamespace)
-	err = f.Client.Get(context.TODO(), types.NamespacedName{Name: argoCDInstanceName, Namespace: argoCDNamespace}, existingArgoInstance)
-	assertNoError(t, err)
-
-	identityProviderYAML := filepath.Join("test", "yamls", "identity-provider_appcr.yaml")
-	ocPath, err := exec.LookPath("oc")
-	if err != nil {
-		t.Fatal(err)
-	}
-
-	cmd := exec.Command(ocPath, "apply", "-f", identityProviderYAML)
-	err = cmd.Run()
-	if err != nil {
-		t.Fatal(err)
-	}
-
-	err = wait.Poll(time.Second*1, time.Second*60, func() (bool, error) {
-		if err := helper.ApplicationHealthStatus("identity-provider", argocdNonDefaultNamespace); err != nil {
-			t.Log(err)
-			return false, nil
-		}
-		if err := helper.ApplicationSyncStatus("identity-provider", argocdNonDefaultNamespace); err != nil {
-			t.Log(err)
-			return false, nil
-		}
-
-		return true, nil
-	})
-	if err != nil {
-		t.Fatal(err)
-	}
-
-	// Tear down non-default namespace Argo CD instance
-	// err = f.Client.Delete(context.TODO(), existingArgoInstance, &client.DeleteOptions{})
-	// assertNoError(t, err)
-
-	// err = e2eutil.WaitForDeletion(t, f.Client.Client, existingArgoInstance, retryInterval, timeout)
-	// assertNoError(t, err)
-
-	// // Delete non-default Argo CD namespace
-	// err = f.Client.Delete(context.TODO(), existingArgocdNonDefaultNamespaceObj, &client.DeleteOptions{})
-	// assertNoError(t, err)
-
-=======
 	cleanupOptions := &framework.CleanupOptions{TestContext: ctx, Timeout: time.Second * 60, RetryInterval: time.Second * 1}
 	defer ctx.Cleanup()
 
@@ -564,6 +469,62 @@
 	return err
 }
 
+func validateNonDefaultArgocdNamespaceManagement(t *testing.T) {
+	framework.AddToFrameworkScheme(argoapi.AddToScheme, &argoapp.ArgoCD{})
+	framework.AddToFrameworkScheme(configv1.AddToScheme, &configv1.ClusterVersion{})
+
+	ctx := framework.NewContext(t)
+	defer ctx.Cleanup()
+	f := framework.Global
+
+	// Create non-default argocd source namespace
+	argocdNonDefaultNamespaceObj := &corev1.Namespace{ObjectMeta: v1.ObjectMeta{Name: argocdNonDefaultNamespace}}
+	err := f.Client.Create(context.TODO(), argocdNonDefaultNamespaceObj, &framework.CleanupOptions{TestContext: ctx, Timeout: cleanupTimeout, RetryInterval: cleanupRetryInterval})
+	assertNoError(t, err)
+
+	// Create non-default namespace argocd instance
+	argocdNonDefaultNamespaceInstance, err := argocd.NewCR(argocdNonDefaultNamespaceInstanceName, argocdNonDefaultNamespace)
+	err = f.Client.Create(context.TODO(), argocdNonDefaultNamespaceInstance, &framework.CleanupOptions{TestContext: ctx, Timeout: cleanupTimeout, RetryInterval: cleanupRetryInterval})
+	assertNoError(t, err)
+
+	// Check if non-default argocd namespace is created
+	existingArgocdNonDefaultNamespaceObj := &corev1.Namespace{ObjectMeta: v1.ObjectMeta{Name: argocdNonDefaultNamespace}}
+	err = f.Client.Get(context.TODO(), types.NamespacedName{Name: argocdNonDefaultNamespace}, existingArgocdNonDefaultNamespaceObj)
+	assertNoError(t, err)
+
+	// Check if non-default namepsace argocd instance is created
+	existingArgoInstance, err := argocd.NewCR(argocdNonDefaultNamespaceInstanceName, argocdNonDefaultNamespace)
+	err = f.Client.Get(context.TODO(), types.NamespacedName{Name: argoCDInstanceName, Namespace: argoCDNamespace}, existingArgoInstance)
+	assertNoError(t, err)
+
+	identityProviderYAML := filepath.Join("test", "yamls", "identity-provider_appcr.yaml")
+	ocPath, err := exec.LookPath("oc")
+	if err != nil {
+		t.Fatal(err)
+	}
+
+	cmd := exec.Command(ocPath, "apply", "-f", identityProviderYAML)
+	err = cmd.Run()
+	if err != nil {
+		t.Fatal(err)
+	}
+
+	err = wait.Poll(time.Second*1, time.Second*60, func() (bool, error) {
+		if err := helper.ApplicationHealthStatus("identity-provider", argocdNonDefaultNamespace); err != nil {
+			t.Log(err)
+			return false, nil
+		}
+		if err := helper.ApplicationSyncStatus("identity-provider", argocdNonDefaultNamespace); err != nil {
+			t.Log(err)
+			return false, nil
+		}
+
+		return true, nil
+	})
+	if err != nil {
+		t.Fatal(err)
+	}
+
 // resourceList is used by waitForResourcesByName
 type resourceList struct {
 	// resource is the type of resource to verify that it exists
@@ -571,5 +532,4 @@
 
 	// expectedResources are the names of the resources of the above type
 	expectedResources []string
->>>>>>> ab5280d4
 }
package e2e

import (
	"fmt"
	"os"
	"os/exec"
	"path/filepath"
	"strings"
	"testing"
	"time"

	"context"

	argoapi "github.com/argoproj-labs/argocd-operator/pkg/apis"
	argoapp "github.com/argoproj-labs/argocd-operator/pkg/apis/argoproj/v1alpha1"
	monitoringv1 "github.com/coreos/prometheus-operator/pkg/apis/monitoring/v1"
	configv1 "github.com/openshift/api/config/v1"
	console "github.com/openshift/api/console/v1"
	routev1 "github.com/openshift/api/route/v1"
	framework "github.com/operator-framework/operator-sdk/pkg/test"
	"gotest.tools/assert"
	corev1 "k8s.io/api/core/v1"
	rbacv1 "k8s.io/api/rbac/v1"
	"sigs.k8s.io/controller-runtime/pkg/client"

	appsv1 "k8s.io/api/apps/v1"
	v1 "k8s.io/apimachinery/pkg/apis/meta/v1"
	"k8s.io/apimachinery/pkg/types"
	"k8s.io/apimachinery/pkg/util/wait"

	"github.com/operator-framework/operator-sdk/pkg/test/e2eutil"
	"github.com/redhat-developer/gitops-operator/pkg/apis"
	operator "github.com/redhat-developer/gitops-operator/pkg/apis/pipelines/v1alpha1"
	"github.com/redhat-developer/gitops-operator/pkg/controller/argocd"
	"github.com/redhat-developer/gitops-operator/pkg/controller/gitopsservice"
	"github.com/redhat-developer/gitops-operator/test/helper"

	kubeerrors "k8s.io/apimachinery/pkg/api/errors"
)

var (
	retryInterval             = time.Second * 5
	timeout                   = time.Minute * 2
	cleanupRetryInterval      = time.Second * 1
	cleanupTimeout            = time.Second * 5
	insecure             bool = false
)

const (
	operatorName                          = "gitops-operator"
	argoCDConfigMapName                   = "argocd-cm"
	argoCDRouteName                       = "openshift-gitops-server"
	argoCDNamespace                       = "openshift-gitops"
	authURL                               = "/auth/realms/master/protocol/openid-connect/token"
	depracatedArgoCDNamespace             = "openshift-pipelines-app-delivery"
	consoleLinkName                       = "argocd"
	argoCDInstanceName                    = "openshift-gitops"
	defaultKeycloakIdentifier             = "keycloak"
	defaultTemplateIdentifier             = "rhsso"
	realmURL                              = "/auth/admin/realms/argocd"
	rhssosecret                           = "keycloak-secret"
	argocdNonDefaultNamespaceInstanceName = "argocd-non-default-namespace-instance"
	argocdNonDefaultNamespace             = "argocd-non-default-source"
<<<<<<< HEAD
	argocdTargetNamespace                 = "argocd-target"
	argocdManagedByLabel                  = "argocd.argoproj.io/managed-by"
	standaloneArgoCDNamespace             = "gitops-standalone-test"
=======
>>>>>>> 15734c65
)

func TestGitOpsService(t *testing.T) {
	err := framework.AddToFrameworkScheme(apis.AddToScheme, &operator.GitopsServiceList{})
	assertNoError(t, err)

	helper.EnsureCleanSlate(t)

	if !skipOperatorDeployment() {
		deployOperator(t)
	}

	// run subtests
	t.Run("Validate kam service", validateKamService)
	t.Run("Validate GitOps Backend", validateGitOpsBackend)
	t.Run("Validate ConsoleLink", validateConsoleLink)
	t.Run("Validate ArgoCD Installation", validateArgoCDInstallation)
	t.Run("Validate ArgoCD Metrics Configuration", validateArgoCDMetrics)
	t.Run("Validate machine config updates", validateMachineConfigUpdates)
	t.Run("Validate non-default argocd namespace management", validateNonDefaultArgocdNamespaceManagement)
	t.Run("Validate cluster config updates", validateClusterConfigChange)
	t.Run("Validate Redhat Single sign-on Installation", verifyRHSSOInstallation)
	t.Run("Validate Redhat Single sign-on Configuration", verifyRHSSOConfiguration)
	t.Run("Validate Redhat Single sign-on Uninstallation", verifyRHSSOUnInstallation)
	t.Run("Validate Namespace-scoped install", validateNamespaceScopedInstall)
	t.Run("Validate granting permissions by adding label", validateGrantingPermissionsByLabel)
	t.Run("Validate granting permissions by adding label for ootb argocd instance", validateGrantingPermissionsByLabelForOOTBArgocdInstance)
	t.Run("Validate tear down of ArgoCD Installation", tearDownArgoCD)

}

func validateGitOpsBackend(t *testing.T) {
	framework.AddToFrameworkScheme(routev1.AddToScheme, &routev1.Route{})
	framework.AddToFrameworkScheme(configv1.AddToScheme, &configv1.ClusterVersion{})
	ctx := framework.NewContext(t)
	defer ctx.Cleanup()

	name := "cluster"
	f := framework.Global
	namespace, err := gitopsservice.GetBackendNamespace(f.Client.Client)
	assertNoError(t, err)

	// check backend deployment
	err = e2eutil.WaitForDeployment(t, f.KubeClient, namespace, name, 1, retryInterval, timeout)
	assertNoError(t, err)

	// check backend service
	err = f.Client.Get(context.TODO(), types.NamespacedName{Name: name, Namespace: namespace}, &corev1.Service{})
	assertNoError(t, err)

	// check backend route
	err = f.Client.Get(context.TODO(), types.NamespacedName{Name: name, Namespace: namespace}, &routev1.Route{})
	assertNoError(t, err)
}

func validateConsoleLink(t *testing.T) {
	framework.AddToFrameworkScheme(routev1.AddToScheme, &routev1.Route{})
	framework.AddToFrameworkScheme(console.AddToScheme, &console.ConsoleLink{})
	framework.AddToFrameworkScheme(configv1.AddToScheme, &configv1.ClusterVersion{})
	ctx := framework.NewContext(t)
	defer ctx.Cleanup()
	f := framework.Global

	route := &routev1.Route{}
	err := f.Client.Get(context.TODO(), types.NamespacedName{Name: argoCDRouteName, Namespace: argoCDNamespace}, route)
	assertNoError(t, err)

	// check ConsoleLink
	consoleLink := &console.ConsoleLink{}
	err = f.Client.Get(context.TODO(), types.NamespacedName{Name: consoleLinkName}, consoleLink)
	assertNoError(t, err)

	got := strings.TrimLeft(consoleLink.Spec.Href, "https://")
	if got != route.Spec.Host {
		t.Fatalf("Host mismatch: got %s, want %s", got, route.Spec.Host)
	}
}

func deployOperator(t *testing.T) {
	t.Helper()
	ctx := framework.NewContext(t)
	defer ctx.Cleanup()

	err := ctx.InitializeClusterResources(&framework.CleanupOptions{TestContext: ctx, Timeout: cleanupTimeout, RetryInterval: cleanupRetryInterval})
	assertNoError(t, err)
	t.Log("Initialized Cluster resources")

	namespace, err := ctx.GetNamespace()
	assertNoError(t, err)

	err = e2eutil.WaitForOperatorDeployment(t, framework.Global.KubeClient, namespace, operatorName, 1, retryInterval, timeout)
	assertNoError(t, err)
}

func validateArgoCDInstallation(t *testing.T) {
	framework.AddToFrameworkScheme(argoapi.AddToScheme, &argoapp.ArgoCD{})
	framework.AddToFrameworkScheme(configv1.AddToScheme, &configv1.ClusterVersion{})
	ctx := framework.NewContext(t)
	defer ctx.Cleanup()
	f := framework.Global

	// Check if argocd namespace is created
	err := f.Client.Get(context.TODO(), types.NamespacedName{Name: argoCDNamespace}, &corev1.Namespace{})
	assertNoError(t, err)

	// Check if ArgoCD instance is created
	existingArgoInstance := &argoapp.ArgoCD{}
	err = f.Client.Get(context.TODO(), types.NamespacedName{Name: argoCDInstanceName, Namespace: argoCDNamespace}, existingArgoInstance)
	assertNoError(t, err)

	// modify the ArgoCD instance "manually"
	// and ensure that a manual modification of the
	// ArgoCD CR is allowed, and not overwritten
	// by the reconciler

	existingArgoInstance.Spec.DisableAdmin = true
	err = f.Client.Update(context.TODO(), existingArgoInstance)
	if err != nil {
		t.Fatal(err)
	}

	// assumption that an attempt to reconcile would have happened within 5 seconds.
	// This can definitely be improved.
	time.Sleep(5 * time.Second)

	// Check if ArgoCD CR was overwritten
	existingArgoInstance = &argoapp.ArgoCD{}
	err = f.Client.Get(context.TODO(), types.NamespacedName{Name: argoCDInstanceName, Namespace: argoCDNamespace}, existingArgoInstance)
	assertNoError(t, err)

	// check that this has not been overwritten
	assert.Equal(t, existingArgoInstance.Spec.DisableAdmin, true)

}

func assertNoError(t *testing.T, err error) {
	t.Helper()
	if err != nil {
		t.Fatal(err)
	}
}

func validateArgoCDMetrics(t *testing.T) {
	framework.AddToFrameworkScheme(rbacv1.AddToScheme, &rbacv1.Role{})
	framework.AddToFrameworkScheme(rbacv1.AddToScheme, &rbacv1.RoleBinding{})
	framework.AddToFrameworkScheme(monitoringv1.AddToScheme, &monitoringv1.ServiceMonitor{})
	framework.AddToFrameworkScheme(monitoringv1.AddToScheme, &monitoringv1.PrometheusRule{})
	ctx := framework.NewContext(t)
	defer ctx.Cleanup()
	f := framework.Global

	// Check the role was created
	role := rbacv1.Role{}
	readRoleName := fmt.Sprintf("%s-read", argoCDNamespace)
	err := f.Client.Get(context.TODO(),
		types.NamespacedName{Name: readRoleName, Namespace: argoCDNamespace}, &role)
	assertNoError(t, err)

	// Check the role binding was created
	roleBinding := rbacv1.RoleBinding{}
	roleBindingName := fmt.Sprintf("%s-prometheus-k8s-read-binding", argoCDNamespace)
	err = f.Client.Get(context.TODO(),
		types.NamespacedName{Name: roleBindingName, Namespace: argoCDNamespace},
		&roleBinding)
	assertNoError(t, err)

	// Check the application service monitor was created
	serviceMonitor := monitoringv1.ServiceMonitor{}
	serviceMonitorName := argoCDInstanceName
	err = f.Client.Get(context.TODO(),
		types.NamespacedName{Name: serviceMonitorName, Namespace: argoCDNamespace},
		&serviceMonitor)
	assertNoError(t, err)

	// Check the api server service monitor was created
	serviceMonitor = monitoringv1.ServiceMonitor{}
	serviceMonitorName = fmt.Sprintf("%s-server", argoCDInstanceName)
	err = f.Client.Get(context.TODO(),
		types.NamespacedName{Name: serviceMonitorName, Namespace: argoCDNamespace},
		&serviceMonitor)
	assertNoError(t, err)

	// Check the repo server service monitor was created
	serviceMonitor = monitoringv1.ServiceMonitor{}
	serviceMonitorName = fmt.Sprintf("%s-repo-server", argoCDInstanceName)
	err = f.Client.Get(context.TODO(),
		types.NamespacedName{Name: serviceMonitorName, Namespace: argoCDNamespace},
		&serviceMonitor)
	assertNoError(t, err)

	// Check the prometheus rule was created
	rule := monitoringv1.PrometheusRule{}
	err = f.Client.Get(context.TODO(),
		types.NamespacedName{Name: "gitops-operator-argocd-alerts", Namespace: argoCDNamespace},
		&rule)
	assertNoError(t, err)
}

func tearDownArgoCD(t *testing.T) {
	framework.AddToFrameworkScheme(argoapi.AddToScheme, &argoapp.ArgoCD{})
	framework.AddToFrameworkScheme(configv1.AddToScheme, &configv1.ClusterVersion{})
	ctx := framework.NewContext(t)
	defer ctx.Cleanup()
	f := framework.Global

	existingArgoInstance := &argoapp.ArgoCD{}
	err := f.Client.Get(context.TODO(), types.NamespacedName{Name: argoCDInstanceName, Namespace: argoCDNamespace}, existingArgoInstance)
	assertNoError(t, err)

	// Tear down Argo CD instance
	err = f.Client.Delete(context.TODO(), existingArgoInstance, &client.DeleteOptions{})
	assertNoError(t, err)

	err = e2eutil.WaitForDeletion(t, f.Client.Client, existingArgoInstance, retryInterval, timeout)
	assertNoError(t, err)

}

func validateMachineConfigUpdates(t *testing.T) {

	framework.AddToFrameworkScheme(configv1.AddToScheme, &configv1.Image{})
	ctx := framework.NewContext(t)
	defer ctx.Cleanup()
	f := framework.Global

	imageAppCr := filepath.Join("test", "appcrs", "image_appcr.yaml")
	ocPath, err := exec.LookPath("oc")
	if err != nil {
		t.Fatal(err)
	}

	// 'When GitOps operator is run locally (not installed via OLM), it does not correctly setup
	// the 'argoproj.io' Role rules for the 'argocd-application-controller'
	// Thus, applying missing rules for 'argocd-application-controller'
	// TODO: Remove once https://github.com/redhat-developer/gitops-operator/issues/148 is fixed
	if err := applyMissingPermissions(ctx, f, "openshift-gitops", "openshift-gitops"); err != nil {
		t.Fatal(err)
	}

	cmd := exec.Command(ocPath, "apply", "-f", imageAppCr)
	err = cmd.Run()
	if err != nil {
		t.Fatal(err)
	}

	err = wait.Poll(time.Second*1, time.Minute*10, func() (bool, error) {

		if err := helper.ApplicationHealthStatus("image", "openshift-gitops"); err != nil {
			t.Log(err)
			return false, nil
		}

		if err := helper.ApplicationSyncStatus("image", "openshift-gitops"); err != nil {
			t.Log(err)
			return false, nil
		}

		return true, nil

	})
	if err != nil {
		t.Fatal(err)
	}

	existingImage := &configv1.Image{
		ObjectMeta: v1.ObjectMeta{
			Name: "cluster",
		},
	}

	err = f.Client.Get(context.TODO(), types.NamespacedName{Name: existingImage.Name}, existingImage)
	assertNoError(t, err)
}

func validateNamespaceScopedInstall(t *testing.T) {

	framework.AddToFrameworkScheme(argoapi.AddToScheme, &argoapp.ArgoCD{})
	framework.AddToFrameworkScheme(configv1.AddToScheme, &configv1.ClusterVersion{})

	ctx := framework.NewContext(t)
	cleanupOptions := &framework.CleanupOptions{TestContext: ctx, Timeout: time.Second * 60, RetryInterval: time.Second * 1}
	defer ctx.Cleanup()

	f := framework.Global

	// Create new namespace
	newNamespace := &corev1.Namespace{
		ObjectMeta: v1.ObjectMeta{
			Name: helper.StandaloneArgoCDNamespace,
		},
	}
	err := f.Client.Create(context.TODO(), newNamespace, cleanupOptions)
	if !kubeerrors.IsAlreadyExists(err) {
		assertNoError(t, err)
		return
	}

	// Create new ArgoCD instance in the test namespace
	name := "standalone-argocd-instance"
	existingArgoInstance := &argoapp.ArgoCD{
		ObjectMeta: v1.ObjectMeta{
			Name:      name,
			Namespace: newNamespace.Name,
		},
	}
	err = f.Client.Create(context.TODO(), existingArgoInstance, cleanupOptions)
	assertNoError(t, err)

	// Verify that a subset of resources are created
	resourceList := []helper.ResourceList{
		{
			Resource: &appsv1.Deployment{},
			ExpectedResources: []string{
				name + "-dex-server",
				name + "-redis",
				name + "-repo-server",
				name + "-server",
			},
		},
		{
			Resource: &corev1.ConfigMap{},
			ExpectedResources: []string{
				"argocd-cm",
				"argocd-gpg-keys-cm",
				"argocd-rbac-cm",
				"argocd-ssh-known-hosts-cm",
				"argocd-tls-certs-cm",
			},
		},
		{
			Resource: &corev1.ServiceAccount{},
			ExpectedResources: []string{
				name + "-argocd-application-controller",
				name + "-argocd-server",
			},
		},
		{
			Resource: &rbacv1.Role{},
			ExpectedResources: []string{
				name + "-argocd-application-controller",
				name + "-argocd-server",
			},
		},
		{
			Resource: &rbacv1.RoleBinding{},
			ExpectedResources: []string{
				name + "-argocd-application-controller",
				name + "-argocd-server",
			},
		},
		{
			Resource: &monitoringv1.ServiceMonitor{},
			ExpectedResources: []string{
				name,
				name + "-repo-server",
				name + "-server",
			},
		},
	}

	err = helper.WaitForResourcesByName(resourceList, existingArgoInstance.Namespace, time.Second*180, t)
	assertNoError(t, err)

}

func validateNonDefaultArgocdNamespaceManagement(t *testing.T) {
	framework.AddToFrameworkScheme(argoapi.AddToScheme, &argoapp.ArgoCD{})
	framework.AddToFrameworkScheme(configv1.AddToScheme, &configv1.ClusterVersion{})

	ctx := framework.NewContext(t)
	cleanupOptions := &framework.CleanupOptions{TestContext: ctx, Timeout: time.Second * 60, RetryInterval: time.Second * 1}
	defer ctx.Cleanup()
	f := framework.Global

	// Create non-default argocd source namespace
	argocdNonDefaultNamespaceObj := &corev1.Namespace{
		ObjectMeta: v1.ObjectMeta{
			Name: argocdNonDefaultNamespace,
		},
	}

	err := f.Client.Create(context.TODO(), argocdNonDefaultNamespaceObj, cleanupOptions)
	if !kubeerrors.IsAlreadyExists(err) {
		assertNoError(t, err)
		return
	}

	// Create argocd instance in non-default namespace
	argocdNonDefaultNamespaceInstance, _ := argocd.NewCR(argocdNonDefaultNamespaceInstanceName, argocdNonDefaultNamespace)
	err = f.Client.Create(context.TODO(), argocdNonDefaultNamespaceInstance, cleanupOptions)
	assertNoError(t, err)

	identityProviderAppCr := filepath.Join("test", "appcrs", "identity-provider_appcr.yaml")
	ocPath, err := exec.LookPath("oc")
	if err != nil {
		t.Fatal(err)
	}

	// apply argocd application CR
	cmd := exec.Command(ocPath, "apply", "-f", identityProviderAppCr)
	err = cmd.Run()
	if err != nil {
		t.Fatal(err)
	}

	err = wait.Poll(time.Second*1, time.Second*60, func() (bool, error) {
		if err := helper.ApplicationHealthStatus("identity-provider", argocdNonDefaultNamespace); err != nil {
			t.Log(err)
			return false, nil
		}
		if err := helper.ApplicationSyncStatus("identity-provider", argocdNonDefaultNamespace); err != nil {
			t.Log(err)
			return false, nil
		}

		return true, nil
	})
	if err != nil {
		t.Fatal(err)
	}

}

func validateGrantingPermissionsByLabel(t *testing.T) {
	framework.AddToFrameworkScheme(argoapi.AddToScheme, &argoapp.ArgoCD{})
	ctx := framework.NewContext(t)
	cleanupOptions := &framework.CleanupOptions{TestContext: ctx, Timeout: time.Second * 60, RetryInterval: time.Second * 1}
	defer ctx.Cleanup()
	f := framework.Global

	sourceNS := "source-ns"
	argocdInstance := "argocd-label"

	// create a new source namespace
	sourceNamespaceObj := &corev1.Namespace{
		ObjectMeta: v1.ObjectMeta{
			Name: sourceNS,
		},
	}
	err := f.Client.Create(context.TODO(), sourceNamespaceObj, cleanupOptions)
	if !kubeerrors.IsAlreadyExists(err) {
		assertNoError(t, err)
	}

	// create an ArgoCD instance in the source namespace
	argoCDInstanceObj, err := argocd.NewCR(argocdInstance, sourceNS)
	assertNoError(t, err)
	err = f.Client.Create(context.TODO(), argoCDInstanceObj, cleanupOptions)
	assertNoError(t, err)

	// Wait for the default project to exist; this avoids a race condition where the Application
	// can be created before the Project that it targets.
	if err := wait.Poll(time.Second*5, time.Minute*5, func() (bool, error) {
		if status, err := helper.ProjectExists("default", sourceNS); !status {
			t.Log(err)
			return false, nil
		}
		return true, nil
	}); err != nil {
		t.Fatalf("project never existed %v", err)
	}

	// 'When GitOps operator is run locally (not installed via OLM), it does not correctly setup
	// the 'argoproj.io' Role rules for the 'argocd-application-controller'
	// Thus, applying missing rules for 'argocd-application-controller'
	// TODO: Remove once https://github.com/redhat-developer/gitops-operator/issues/148 is fixed
	if err := applyMissingPermissions(ctx, f, argocdInstance, sourceNS); err != nil {
		t.Fatal(err)
	}

	// create a target namespace to deploy resources
	// allow argocd to create resources in the target namespace by adding managed-by label
	targetNS := "target-ns"
	targetNamespaceObj := &corev1.Namespace{
		ObjectMeta: v1.ObjectMeta{
			Name: targetNS,
			Labels: map[string]string{
				"argocd.argoproj.io/managed-by": sourceNS,
			},
		},
	}
	err = f.Client.Create(context.TODO(), targetNamespaceObj, cleanupOptions)
	if !kubeerrors.IsAlreadyExists(err) {
		assertNoError(t, err)
	}

	// check if the necessary roles/rolebindings are created in the target namespace
	resourceList := []helper.ResourceList{
		{
			Resource: &rbacv1.Role{},
			ExpectedResources: []string{
				argocdInstance + "-argocd-application-controller",
				argocdInstance + "-argocd-redis-ha",
				argocdInstance + "-argocd-server",
			},
		},
		{
			Resource: &rbacv1.RoleBinding{},
			ExpectedResources: []string{
				argocdInstance + "-argocd-application-controller",
				argocdInstance + "-argocd-redis-ha",
				argocdInstance + "-argocd-server",
			},
		},
	}
	err = helper.WaitForResourcesByName(resourceList, targetNS, time.Second*180, t)
	assertNoError(t, err)

	// create an ArgoCD app and check if it can create resources in the target namespace
	nginxAppCr := filepath.Join("test", "appcrs", "nginx_appcr.yaml")
	ocPath, err := exec.LookPath("oc")
	assertNoError(t, err)
	cmd := exec.Command(ocPath, "apply", "-f", nginxAppCr)
	err = cmd.Run()
	assertNoError(t, err)

	err = wait.Poll(time.Second*1, time.Second*180, func() (bool, error) {
		if err := helper.ApplicationHealthStatus("nginx", sourceNS); err != nil {
			t.Log(err)
			return false, nil
		}
		if err := helper.ApplicationSyncStatus("nginx", sourceNS); err != nil {
			t.Log(err)
			return false, nil
		}
		return true, nil
	})
	assertNoError(t, err)
}

<<<<<<< HEAD
func validateGrantingPermissionsByLabelForOOTBArgocdInstance(t *testing.T) {
	framework.AddToFrameworkScheme(argoapi.AddToScheme, &argoapp.ArgoCD{})
	ctx := framework.NewContext(t)
	cleanupOptions := &framework.CleanupOptions{TestContext: ctx, Timeout: time.Second * 60, RetryInterval: time.Second * 1}
	defer ctx.Cleanup()
	f := framework.Global
	// Wait for the default project to exist; this avoids a race condition where the Application
	// can be created before the Project that it targets.
	if err := wait.Poll(time.Second*5, time.Minute*5, func() (bool, error) {
		if status, err := helper.ProjectExists("default", argoCDNamespace); !status {
			t.Log(err)
			return false, nil
		}
		return true, nil
	}); err != nil {
		t.Fatalf("project never existed %v", err)
	}
	// 'When GitOps operator is run locally (not installed via OLM), it does not correctly setup
	// the 'argoproj.io' Role rules for the 'argocd-application-controller'
	// Thus, applying missing rules for 'argocd-application-controller'
	// TODO: Remove once https://github.com/redhat-developer/gitops-operator/issues/148 is fixed
	if err := applyMissingPermissions(ctx, f, argoCDInstanceName, argoCDNamespace); err != nil {
		t.Fatal(err)
	}
	// create a target namespace to deploy resources
	// allow argocd to create resources in the target namespace by adding managed-by label
	targetNamespaceObj := &corev1.Namespace{
		ObjectMeta: v1.ObjectMeta{
			Name: argocdTargetNamespace,
			Labels: map[string]string{
				argocdManagedByLabel: argoCDNamespace,
			},
		},
	}
	err := f.Client.Create(context.TODO(), targetNamespaceObj, cleanupOptions)
	if !kubeerrors.IsAlreadyExists(err) {
		assertNoError(t, err)
	}
	// check if the necessary roles/rolebindings are created in the target namespace
	resourceList := []resourceList{
		{
			&rbacv1.Role{},
			[]string{
				argoCDInstanceName + "-argocd-application-controller",
				argoCDInstanceName + "-argocd-redis-ha",
				argoCDInstanceName + "-argocd-server",
			},
		},
		{
			&rbacv1.RoleBinding{},
			[]string{
				argoCDInstanceName + "-argocd-application-controller",
				argoCDInstanceName + "-argocd-redis-ha",
				argoCDInstanceName + "-argocd-server",
			},
		},
	}
	err = waitForResourcesByName(resourceList, argocdTargetNamespace, time.Second*180, t)
	assertNoError(t, err)
	// create an ArgoCD app and check if it can create resources in the target namespace
	nginxAppCr := filepath.Join("test", "appcrs", "nginx_default_ns_appcr.yaml")
	ocPath, err := exec.LookPath("oc")
	assertNoError(t, err)
	cmd := exec.Command(ocPath, "apply", "-f", nginxAppCr)
	err = cmd.Run()
	assertNoError(t, err)
	err = wait.Poll(time.Second*1, time.Second*180, func() (bool, error) {
		if err := helper.ApplicationHealthStatus("nginx", argoCDNamespace); err != nil {
			t.Log(err)
			return false, nil
		}
		if err := helper.ApplicationSyncStatus("nginx", argoCDNamespace); err != nil {
			t.Log(err)
			return false, nil
		}
		return true, nil
	})
	assertNoError(t, err)
}

// resourceList is used by waitForResourcesByName
type resourceList struct {
	// resource is the type of resource to verify that it exists
	resource runtime.Object

	// expectedResources are the names of the resources of the above type
	expectedResources []string
}

=======
>>>>>>> 15734c65
func skipOperatorDeployment() bool {
	return os.Getenv("SKIP_OPERATOR_DEPLOYMENT") == "true"
}

func validateClusterConfigChange(t *testing.T) {
	framework.AddToFrameworkScheme(rbacv1.AddToScheme, &rbacv1.Role{})
	framework.AddToFrameworkScheme(rbacv1.AddToScheme, &rbacv1.RoleBinding{})

	ctx := framework.NewContext(t)
	defer ctx.Cleanup()
	f := framework.Global

	ocPath, err := exec.LookPath("oc")
	if err != nil {
		t.Fatal(err)
	}

	// 'When GitOps operator is run locally (not installed via OLM), it does not correctly setup
	// the 'argoproj.io' Role rules for the 'argocd-application-controller'
	// Thus, applying missing rules for 'argocd-application-controller'
	// TODO: Remove once https://github.com/redhat-developer/gitops-operator/issues/148 is fixed
	if err := applyMissingPermissions(ctx, f, "openshift-gitops", "openshift-gitops"); err != nil {
		t.Fatal(err)
	}

	// Wait for the default project to exist; this avoids a race condition where the Application
	// can be created before the Project that it targets.
	if err := wait.Poll(time.Second*5, time.Minute*5, func() (bool, error) {
		if status, err := helper.ProjectExists("default", "openshift-gitops"); !status {
			t.Log(err)
			return false, nil
		}
		return true, nil
	}); err != nil {
		t.Fatalf("project never existed %v", err)
	}

	schedulerYAML := filepath.Join("test", "appcrs", "scheduler_appcr.yaml")

	cmd := exec.Command(ocPath, "apply", "-f", schedulerYAML)
	output, err := cmd.CombinedOutput()
	if err != nil {
		t.Fatal(err, string(output))
	}

	err = wait.Poll(time.Second*5, time.Minute*2, func() (bool, error) {
		if err := helper.ApplicationHealthStatus("policy-configmap", "openshift-gitops"); err != nil {
			t.Log(err)
			return false, nil
		}
		if err := helper.ApplicationSyncStatus("policy-configmap", "openshift-gitops"); err != nil {
			t.Log(err)
			return false, nil
		}
		return true, nil
	})
	if err != nil {
		t.Fatal(err)
	}

	namespacedName := types.NamespacedName{Name: "policy-configmap", Namespace: "openshift-config"}
	existingConfigMap := &corev1.ConfigMap{}

	err = wait.Poll(time.Second*1, time.Minute*1, func() (bool, error) {
		if err := f.Client.Get(context.TODO(), namespacedName, existingConfigMap); err != nil {
			t.Log(err)
			return false, nil
		}
		return true, nil
	})
	if err != nil {
		t.Fatal(err)
	}

}

func applyMissingPermissions(ctx *framework.Context, f *framework.Framework, name, namespace string) error {
	cleanupOptions := &framework.CleanupOptions{TestContext: ctx, Timeout: time.Second * 60, RetryInterval: time.Second * 1}
	// Check the role was created. If not, create a new role
	roleName := fmt.Sprintf("%s-openshift-gitops-argocd-application-controller", namespace)
	role := &rbacv1.Role{
		ObjectMeta: v1.ObjectMeta{
			Name:      roleName,
			Namespace: namespace,
		},
		Rules: []rbacv1.PolicyRule{
			{
				Verbs:     []string{"*"},
				APIGroups: []string{"*"},
				Resources: []string{"*"},
			},
		},
	}
	err := f.Client.Get(context.TODO(),
		types.NamespacedName{Name: roleName, Namespace: namespace}, role)
	if err != nil {
		if kubeerrors.IsNotFound(err) {
			err := f.Client.Create(context.TODO(), role, cleanupOptions)
			if err != nil {
				return err
			}
		} else {
			return err
		}
	}

	// Check the role binding was created. If not, create a new role binding
	roleBindingName := fmt.Sprintf("%s-openshift-gitops-argocd-application-controller", namespace)
	roleBinding := &rbacv1.RoleBinding{
		ObjectMeta: v1.ObjectMeta{
			Name:      roleBindingName,
			Namespace: namespace,
		},
		RoleRef: rbacv1.RoleRef{
			Name:     roleName,
			Kind:     "Role",
			APIGroup: "rbac.authorization.k8s.io",
		},
		Subjects: []rbacv1.Subject{
			{
				Name: fmt.Sprintf("%s-argocd-application-controller", name),
				Kind: "ServiceAccount",
			},
		},
	}
	err = f.Client.Get(context.TODO(),
		types.NamespacedName{Name: roleBindingName, Namespace: namespace},
		roleBinding)
	if err != nil {
		if kubeerrors.IsNotFound(err) {
			err := f.Client.Create(context.TODO(), roleBinding, cleanupOptions)
			if err != nil {
				return err
			}
		} else {
			return err
		}
	}

	return nil
}<|MERGE_RESOLUTION|>--- conflicted
+++ resolved
@@ -25,6 +25,7 @@
 
 	appsv1 "k8s.io/api/apps/v1"
 	v1 "k8s.io/apimachinery/pkg/apis/meta/v1"
+	"k8s.io/apimachinery/pkg/runtime"
 	"k8s.io/apimachinery/pkg/types"
 	"k8s.io/apimachinery/pkg/util/wait"
 
@@ -61,12 +62,9 @@
 	rhssosecret                           = "keycloak-secret"
 	argocdNonDefaultNamespaceInstanceName = "argocd-non-default-namespace-instance"
 	argocdNonDefaultNamespace             = "argocd-non-default-source"
-<<<<<<< HEAD
 	argocdTargetNamespace                 = "argocd-target"
 	argocdManagedByLabel                  = "argocd.argoproj.io/managed-by"
 	standaloneArgoCDNamespace             = "gitops-standalone-test"
-=======
->>>>>>> 15734c65
 )
 
 func TestGitOpsService(t *testing.T) {
@@ -597,7 +595,6 @@
 	assertNoError(t, err)
 }
 
-<<<<<<< HEAD
 func validateGrantingPermissionsByLabelForOOTBArgocdInstance(t *testing.T) {
 	framework.AddToFrameworkScheme(argoapi.AddToScheme, &argoapp.ArgoCD{})
 	ctx := framework.NewContext(t)
@@ -637,25 +634,25 @@
 		assertNoError(t, err)
 	}
 	// check if the necessary roles/rolebindings are created in the target namespace
-	resourceList := []resourceList{
-		{
-			&rbacv1.Role{},
-			[]string{
+	resourceList := []helper.ResourceList{
+		{
+			Resource: &rbacv1.Role{},
+			ExpectedResources: []string{
 				argoCDInstanceName + "-argocd-application-controller",
 				argoCDInstanceName + "-argocd-redis-ha",
 				argoCDInstanceName + "-argocd-server",
 			},
 		},
 		{
-			&rbacv1.RoleBinding{},
-			[]string{
+			Resource: &rbacv1.RoleBinding{},
+			ExpectedResources: []string{
 				argoCDInstanceName + "-argocd-application-controller",
 				argoCDInstanceName + "-argocd-redis-ha",
 				argoCDInstanceName + "-argocd-server",
 			},
 		},
 	}
-	err = waitForResourcesByName(resourceList, argocdTargetNamespace, time.Second*180, t)
+	err = helper.WaitForResourcesByName(resourceList, argocdTargetNamespace, time.Second*180, t)
 	assertNoError(t, err)
 	// create an ArgoCD app and check if it can create resources in the target namespace
 	nginxAppCr := filepath.Join("test", "appcrs", "nginx_default_ns_appcr.yaml")
@@ -687,8 +684,6 @@
 	expectedResources []string
 }
 
-=======
->>>>>>> 15734c65
 func skipOperatorDeployment() bool {
 	return os.Getenv("SKIP_OPERATOR_DEPLOYMENT") == "true"
 }

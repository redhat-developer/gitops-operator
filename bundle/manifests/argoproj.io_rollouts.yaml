--- conflicted
+++ resolved
@@ -2,11 +2,7 @@
 kind: CustomResourceDefinition
 metadata:
   annotations:
-<<<<<<< HEAD
-    controller-gen.kubebuilder.io/version: v0.7.0
-=======
     controller-gen.kubebuilder.io/version: v0.12.1
->>>>>>> df202ac1
   creationTimestamp: null
   name: rollouts.argoproj.io
 spec:

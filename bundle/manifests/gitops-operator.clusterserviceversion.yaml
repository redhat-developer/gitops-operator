apiVersion: operators.coreos.com/v1alpha1
kind: ClusterServiceVersion
metadata:
  annotations:
    alm-examples: |-
      [
        {
          "apiVersion": "argoproj.io/v1alpha1",
          "kind": "AppProject",
          "metadata": {
            "name": "example"
          },
          "spec": null
        },
        {
          "apiVersion": "argoproj.io/v1alpha1",
          "kind": "Application",
          "metadata": {
            "name": "example"
          },
          "spec": null
        },
        {
          "apiVersion": "argoproj.io/v1alpha1",
          "kind": "ApplicationSet",
          "metadata": {
            "name": "example"
          },
          "spec": null
        },
        {
          "apiVersion": "argoproj.io/v1alpha1",
          "kind": "ArgoCD",
          "metadata": {
            "name": "argocd"
          },
          "spec": {
            "controller": {
              "resources": {
                "limits": {
                  "cpu": "2000m",
                  "memory": "2048Mi"
                },
                "requests": {
                  "cpu": "250m",
                  "memory": "1024Mi"
                }
              }
            },
            "ha": {
              "enabled": false,
              "resources": {
                "limits": {
                  "cpu": "500m",
                  "memory": "256Mi"
                },
                "requests": {
                  "cpu": "250m",
                  "memory": "128Mi"
                }
              }
            },
            "rbac": {
              "defaultPolicy": "",
              "policy": "g, system:cluster-admins, role:admin\n",
              "scopes": "[groups]"
            },
            "redis": {
              "resources": {
                "limits": {
                  "cpu": "500m",
                  "memory": "256Mi"
                },
                "requests": {
                  "cpu": "250m",
                  "memory": "128Mi"
                }
              }
            },
            "repo": {
              "resources": {
                "limits": {
                  "cpu": "1000m",
                  "memory": "1024Mi"
                },
                "requests": {
                  "cpu": "250m",
                  "memory": "256Mi"
                }
              }
            },
            "resourceExclusions": "- apiGroups:\n  - tekton.dev\n  clusters:\n  - '*'\n  kinds:\n  - TaskRun\n  - PipelineRun        \n",
            "server": {
              "resources": {
                "limits": {
                  "cpu": "500m",
                  "memory": "256Mi"
                },
                "requests": {
                  "cpu": "125m",
                  "memory": "128Mi"
                }
              },
              "route": {
                "enabled": true
              }
            },
            "sso": {
              "dex": {
                "openShiftOAuth": true,
                "resources": {
                  "limits": {
                    "cpu": "500m",
                    "memory": "256Mi"
                  },
                  "requests": {
                    "cpu": "250m",
                    "memory": "128Mi"
                  }
                }
              },
              "provider": "dex"
            }
          }
        },
        {
          "apiVersion": "pipelines.openshift.io/v1alpha1",
          "kind": "GitopsService",
          "metadata": {
            "name": "gitopsservice-sample"
          },
          "spec": null
        }
      ]
    capabilities: Deep Insights
    console.openshift.io/plugins: '["gitops-plugin"]'
<<<<<<< HEAD
    containerImage: quay.io/redhat-developer/gitops-operator:latest
=======
    containerImage: quay.io/redhat-developer/gitops-operator
>>>>>>> b165a7e7
    description: Enables teams to adopt GitOps principles for managing cluster configurations
      and application delivery across hybrid multi-cluster Kubernetes environments.
    operators.openshift.io/infrastructure-features: '["disconnected"]'
    operators.operatorframework.io/builder: operator-sdk-v1.22.0-ocp
    operators.operatorframework.io/project_layout: go.kubebuilder.io/v3
    repository: https://github.com/redhat-developer/gitops-operator
    support: Red Hat
  name: gitops-operator.v0.0.3
  namespace: placeholder
spec:
  apiservicedefinitions: {}
  customresourcedefinitions:
    owned:
    - description: An Application is a group of Kubernetes resources as defined by
        a manifest.
      displayName: Application
      kind: Application
      name: applications.argoproj.io
      version: v1alpha1
    - description: ApplicationSet is the representation of an ApplicationSet controller
        deployment.
      kind: ApplicationSet
      name: applicationsets.argoproj.io
      version: v1alpha1
    - description: An AppProject is a logical grouping of Argo CD Applications.
      displayName: AppProject
      kind: AppProject
      name: appprojects.argoproj.io
      version: v1alpha1
    - description: Argo CD is the representation of an Argo CD deployment.
      displayName: Argo CD
      kind: ArgoCD
      name: argocds.argoproj.io
      resources:
      - kind: ArgoCD
        name: ""
        version: v1alpha1
      - kind: ConfigMap
        name: ""
        version: v1
      - kind: CronJob
        name: ""
        version: v1
      - kind: Deployment
        name: ""
        version: v1
      - kind: Ingress
        name: ""
        version: v1
      - kind: Job
        name: ""
        version: v1
      - kind: PersistentVolumeClaim
        name: ""
        version: v1
      - kind: Pod
        name: ""
        version: v1
      - kind: Prometheus
        name: ""
        version: v1
      - kind: ReplicaSet
        name: ""
        version: v1
      - kind: Route
        name: ""
        version: v1
      - kind: Secret
        name: ""
        version: v1
      - kind: Service
        name: ""
        version: v1
      - kind: ServiceMonitor
        name: ""
        version: v1
      - kind: StatefulSet
        name: ""
        version: v1
      version: v1alpha1
    - description: GitopsService is the Schema for the gitopsservices API
      displayName: Gitops Service
      kind: GitopsService
      name: gitopsservices.pipelines.openshift.io
      version: v1alpha1
  description: "Red Hat OpenShift GitOps is a declarative continuous delivery platform
    based on [Argo CD](https://argoproj.github.io/argo-cd/). It enables teams to adopt
    GitOps principles for managing cluster configurations and automating secure and
    repeatable application delivery across hybrid multi-cluster Kubernetes environments.
    Following GitOps and infrastructure as code principles, you can store the configuration
    of clusters and applications in Git repositories and use Git workflows to roll
    them out to the target clusters.\n\n## Features\n* Automated install and upgrades
    of Argo CD\n* Manual and automated configuration sync from Git repositories to
    target OpenShift and Kubernetes clusters\n* Support for the Helm and Kustomize
    templating tools\n* Configuration drift detection and visualization on live clusters\n*
    Audit trails of rollouts to the clusters\n* Monitoring and logging integration
    with OpenShift\n* Automated GitOps bootstrapping using Tekton and Argo CD with
    [GitOps Application Manager CLI](https://github.com/redhat-developer/kam)\n\n##
    Components\n* Argo CD 2.6.3\n* GitOps Application Manager CLI ([download](https://github.com/redhat-developer/kam/releases))\n\n##
    How to Install \nAfter installing the OpenShift GitOps operator, an instance  of
    Argo CD is installed in the `openshift-gitops` namespace which has sufficent privileges
    for managing cluster configurations. You can create additional Argo CD instances
    using the `ArgoCD` custom resource within the desired namespaces.\n```yaml\napiVersion:
    argoproj.io/v1alpha1\nkind: ArgoCD\nmetadata:\n  name: argocd\nspec:\n  server:\n
    \   route:\n      enabled: true\n```\n\nOpenShift GitOps is a layered product
    on top of OpenShift that enables teams to adopt GitOps principles for managing
    cluster configurations and automating secure and repeatable application delivery
    across hybrid multi-cluster Kubernetes environments. OpenShift GitOps is built
    around Argo CD as the core upstream project and assists customers to establish
    an end-to-end application delivery workflow on GitOps principles.\n"
  displayName: Red Hat OpenShift GitOps
  icon:
  - base64data: iVBORw0KGgoAAAANSUhEUgAAAXwAAAF8CAYAAADM5wDKAAAACXBIWXMAAG66AABuugHW3rEXAAAgAElEQVR4nO2dwW7d1rWGN504bpOmcjq5o+LE6LBAJc86qqQnkIz7AJIGnV3A8hNIegLJQOeSH6CQhE7uTBLQuaXOChSQhU7unTR2E6d1nJgXP03a5yqSRa69N7lJfh9AKHAOyU0e6efiv9daO8vz3AEAwPC5xXcMADAOEHwAgJGA4AMAjAQEHwBgJCD4AAAjAcEHABgJCD4AwEhA8AEARgKCDwAwEj7mi45DlmVfOue0zTnn7k79FPNDu14AAyflLs+dc6dTP5/lef6MGxoeWisEIMuyhVLQq2229xcF0D1n1QPAOXec5/kx34kfCH5DsixTlL4wtSHuAO2hh8BxteV5/px7Xx8EvwZZlilqXy43BB4gHfQAONCW5/kp38uHQfCvoRT51VLkJ0kOEgCmuSjFfw/xvxoEf4pyonW13BB5gP4i8d8rxZ8J4BIE/63QVyJP9gzA8DgphX9v7N/taAW/nHxdJ5oHGA1V1L8z1sne0Ql+adtUQj+TwJAAoF1eTAn/qOye0Qh+KfSbzrmVBIYDAGnwRLowFuEfvOBPWTcbCQwHANJkawxWz6AFP8uy9TKqx7oBgJt4UUb7O0O9U4MU/LLVwV6qk7EzMzNubm7uyv+3sLDQ+ngAYnF8fHU3hNPTU/fixYtU77smd1eH2MphUIJf2jcS+qWuxzI7O+u+/PLLQti13b17991PAHjL8+fPC/Gvfmp79uyZOzs7S+EOHZbCPxibZzCC36V9M5lMisi8EneidAB/9HZQPQT03xcXF13c1UHZPL0X/DKqP2i7aGppaakQ9uXl5SKSB4C4KPI/ODgoxP/w8LDtu63ireW+R/u9Fvwsy5ZLCyd6VC/fXeJebQDQLRL/amtpPuBFafEc9PWr76Xgl1G97JuHsc+lSF4Cv7q6GvtUAGBkb2+vEP6WIv/Hpc3Tu2i/d4JfFlAdxGxTrGh+fX29EHnsGoD+INtH4r+zsxM76j8rLZ5eFWz1SvBjWziafN3c3CSaBxgAEn79PUec7O2dxdMbwS+zcLZjHHt+fr6I6PHmAYaHrB5F/CcnJ7Gu7VFfsnh6IfhZlu3F6IGjiF5RAGmUAMNH2T16e48U8T/J8zx5a+BWAmO4Fk3OZll2HFrs5dHv7u4Wfh9iDzAO9Leuv3n97UsDArMirSoTSpIl2Qi/vHHHoSdnNzY2CvuGileA8aLKXtk8W1tboe+BJnMXUs3gSVLwY2TiyKfXF3xdDxsAGB+q4lUAGNjfTzaDJzlLp1w8/DSU2OvVbXt7u/DvEHsAmEaaIG2QRgS0eaRdp6WWJUVSEX55g45DpV2qgZlm6MmlB4CbkL+vTL2AjdtelPbOaSo3P5kIv7Rxgom9vHq9riH2AFAHaYU0Q9oRCGnZcaltSZBEhB9yglavZYrqyb4BACuyeRTtB6rWTWYit3PBDyn2snD0RZGBAwC+KJNHgWMgiycJ0U/B0gmSjbOyslK8jiH2ABACaYk0RdoSgNlS6zqlU8EvK2i9+9jLc1PFLABAaKQtgXz9+VLzOqMzSydUbxxVzdHsDABiI+FfW1sLcZbOeu90EuGXXS+9xL5qj4DYA0AbSGsCtWXYLjWwdVqP8MsUpVOf9EvdcAqpAKAL5OtrMtczg0c7z7VdjdtqhD+1/ixiDwC9pKrO9Yz0tfNB283W2rZ0Nn0ychB7AEiBQKI/W2pia7Qm+KVn5bUGLc3PACAVpEXSJE8etunnt+Lhl68tz3ysHCZoASBFAmTvyM//so2irLYifC/fXjmwiD0ApIi0yTNPf6atoqzoEb5vvr2q3CiqAoDUkfA/efLEZ5TR8/OjCr6vlaPeOEqBAgDoA/L1PXrvRLd2Yls6e1axrzJyAAD6gmfmzkypmdGIJvhZlqk/8ZJ1f7U4phEaAPQJaZa0y4OlUjujEDPCNz+pNAFCP3sA6CPSLs9J3GhRfhQP32eiFt8eAIaAp58fZQI3uOD7TNTK+2JZQgAYAlojV6Jv7LkTZQI3hqWzbp2o3dzcROwBYBBIy6RpRmZKLQ1K0Ai/7IR5btl3fn6erBwAGBzy9E9OTqyXdS9kR83QEb75cRagJwUAQHJ4alvQ5mrBBL+M7k2LP2pGm6ZoADBEpG0eWTsrpbYGIZilk2XZjqUbpiZqNblBzj0ADJXnz58Xnr5xAvdxnudB/PwgEX6ZmWPqbqbXHcQeAIaMNM7D2lkNtVBKkAg/yzL5TI3fWSaTSRHdAwCMAUX5FxcXlivdyvPc288P5eGbonu6YALAmPDQvCD94b0FP8syDWTSdD+lYdI+AQDGhDRP2mdgUmqtFyEifNMg1teD1xQAACSPh/Z5C76Xh28ttMK7B4Ax4+HlexVi+Ub4pieOR7kxAEDv8dBAryjfN8J/1tS/V969clIBAMaMUjUNefkXeZ6bC7HMEX6WZXOWyVq8ewAAsxZOSu014WPpmF4ttNAvAMDY8dBC844+gr/cdIelpSXaHwMAlBO30kQDjbW3wiT4Vjtnedk8TgCAwWHURLOtY5q0tbRSYLIWAODHGCdvTa0WrJZO48cS0T0AwI8xaqNpp8aCX3Ztm226H4IPAPBjjNo4a+mg2djSybJMo9tveqLQi6UDAAyFLMssV/Igz/ODJjtYLJ3GHc+MM9EAAKPAqJGNtbgVwacrJgDA9Rg1svFOFkunsTdzfn5O/j0AwDWomeS9e/ca3548zxt5QY0i/CzLGj9R1BkTsQcAuB5ppLSyKU01uamlg50DABABo1Y2KsBqKviNQ/W5OXOfHwCA0WDUyqiC33hECD4AwM20IfiNJm0tE7bk3wMA1MOSj99k4rZ2hF8uZ9iI2dnGBbkAAKPFoplNtLmJpdNY8MnOAQCoj1Ezowg+/j0AQERi+/hNBL9xox4EHwCgPkbNrK3NUSN89XkGAIComkmEDwDQN1KK8JuPgggfAKA2sTWzdh5+0xx8ljQEuBk1zdJWB2VwkPk2fCxLHtbNxf841t3DzgF4z/HxsTs9PS3EXT+1GdYxLVAwpb8vbXoA6Cc9q4aDvs+Tk5Mo1xNN8AHGjAS+2kL/8epBoWNePu78/Hwh/NUGcBkEHyAQBwcH7zZr9O5D9RDY2toq3gK0Vmq1AbjYk7YAQ0cWzfr6euG7PnjwwD158qQTsb+MxqCxaEwam8ZYd64AhguCD2BAVo1sE61S9Pjx4yRE/jo0No1RY9WYNXYYJ9EEn5RMGCJ7e3vFROni4mK0ibWYaMwauyYGdS0wLqIJPlk6MCSqiH5tbc1dXFz0/srOzs6KayHiT4+Y2omlA/AB5Htr0rOvEf1NVBG/rhGPPw1iuiMIPsA17OzsFNHW4eHh4G+RrlHXqmuG4YLgA1xCka7E79GjR0lPxoZG16pr1rUT7Q8TBB9gCk1kSvDkcY8VXTuTusMEwQdwruj7tLq6Wkxkjimqvw7dA90L3RN6Yg0HKm1h9EjQlK3SdlQ/mUzeNUS7qSla1WRNW5tZQireUt8fZfKQat1/EHwYNRIziX3sqF6tDqoeNyGanVXN2Kp+PTHHrwehHkg6D+nW/QbBh9ESW+wVwSvdUbZIaKGsHh5qmeDKa5Hnrj4+Md4AdI+qnH1Ev7/g4cMokTDGEvuVlRV3dHRU2C9VamdsqpRKnVPn1hhCU4m+7h30EwQfRocES03FQoq9LJuNjQ13fn5eRNpdtifWuTUGjUVj0thCoXume4fo9xMEH0aFrA9ZLCGRqCqy3tzcTGpFKo1FY9LYNMaQ6B7qXkK/QPBhNIT27JeWloooWqKacgaLxqYxaqwacwgqewfR7xcIPoyCKvUyhNjLItnf3y9sjT6tMauxaswaewibpxJ98vT7A4IPgyek2CtCrhqq9ZWqUVqIaB/R7xcIPgwepS6GKKra3t4uIuQhFCDpGnQtuiZfdG+r9FBIGwQfBo2yVVQt6oPsj6dPnw5S1HRNujZfi0f3mN476YPgw2Cp1pv1YXZ2dvDFRro2XaOu1QfWzU0fBB8Gi7xqH99+DGJfEUL0da9Dp7xCWBB8GCSqOvXx7SuxH1PDMF2rr+hrBS0WUUkXBB8GR1UEZWWMYl8RQvSrYi9IDwQfBoe8ZKuVo8lLTT6OuRWwrl33wDqRq3tP1k6aIPgwKBSd+qxBSzfIt1SevhV9Bz77QxxojwyDwsfKUU56V2L/w+mpy68pXsru3nUfdTAu3QvdE61za0HfBaKfFgg+DAbZEJo0tKCq07ZsCAn798fH7vXxcfHzh5qTyx/NzrqPFxbc7YWF4mfWgu2ke2J9a9J3oe+EzJ10wNKBwWCN7ivfPjYS95daI/aLL9w3Dx64V48f1xZ7oc9qH+2rY+hY37cQQfv4+WTspAWCD4NAUah1pafYk7QS5a8XFtzXi4vuO8+q32l0LB1Tx44p/NUkrgWlxmLrpAOCD4PAGt3LyonVCO3Ns2fvhP57o9VUBx27Ev43kdIhdY+szdZ85lUgLAg+9B7lfFu9+1iWw3d7e+6fc3NRhf4yOpfO+V0ke8p6r/TdkJefBgg+9B6rEGkVqBj97OWtv1xbc3mkxdE/hM6pc7+MMFGqe2VdOQsvPw0QfOg9Fn9Zk5Chs3KUfVNE2AF9eisag8ZyXaqnFd0zywQunTTTAMGHXqOe7paqWglXyIlaCas89CZZN7HRWDSmkKKve2Z5UOo7YuHz7kHwoddYRSR0bnhqYl9RiX5IrPcOwe8eBB96jUVEVlZWgnr38stTFPsKjS2kp697p3vYFAS/exB86C3K77bYOSGje2XEpODZ34TGGDJ7x3IP9V2Rk98tCD70Fot4TCaTYtHtECjn/dsedYXUWEPl6ese6l42BcHvFnrpQG+xiEfIIivZJKFSL29NJkV/nFuXrCYJtKpo3xiriKcpUjZXV93ngURX9/Lx48eN9kHwuwXBh95iKbYKZedIhEMUVX2ysuJ+sr5+YzdMddP8986Ot32kMWvsHwd4y9G9bCr41gI5CAOWDvQSS6So/PFQ7Y//5dku4PbSkps5P3ef7e3Van2sz+iz2ue2scVBhe/YK3QvLTn5RPndgeBDLzk9PW087FDevW90/+n2tvvZwcGP7Js6aB/tq2OYx19G+SGw3FPLdwdhQPChl1h6s4QS/Fce2S6f7e66OwEmenUMHcuKzzVMY7mn9NXpDgQfeoklSgxh56hq1eqjKyr/JGBKqI5ljfRfHxwEqcC13FMi/O5A8KGXdGXpWK0Q+e4hIvvL6JgWT18ZOyFsHSydfoHgQy9pWnBlyRm/itdGkfw0YrdI67Gt13KZpvfWUiwHYUDwoXdYPOBQrRQsUbFSLy0TtHXRsT8xtDoINXFrubf4+N2A4EPv6FLwLT1zftJCNa7lHKH6/yD4/QHBh1EQQvB/MHjPqqCtk2fvi85xy2BbWa7pMjEWkYE4IPgANbFktYSoaI15rtALpEDaIPgAEYnp3V+mzXNBP0HwASJyK+CqWgC+IPgwCkJV2TblzQgsk5BLRUJcEHwA8OI58wC9AcEHiEioBUfq0Oa5oJ/QD39kKP+5bg600u1IuXtPZrAuQhU3xTqX5ZqgvyD4A0U9x9WzROKun9qsJe1VH3ltegDoZ1eeeJdY8um1UpVy3WPn4uscllWxQoyLIqr+gOAPBAl8tYVeVUgPCh3z8nHn5+cL8ddSd2N5AHw0O9u4QlUrVX0WcAHx687RFF1LCLqsfIZmIPg95uDg4N3WRUOq6iGgZe70FiDhr7ahouKmpoKvdso/3dyMlicv797SsjlUURiC3x+YtO0Z+uNaX18vUuEePHjgnjx5kkT3QY1BY9GYNDatdzrENri3jSL5bcR+OtZjW6/lMhcNrSTLsogQBgS/J8iqkW1y7969IqJOucVsJf73798vxqw3kKFgjYpfHx66VxFaJOuYOraFEBG+ZX3aUOsKQ3MQ/MTZ29srXn8XFxd7ueK/xqyoX9ewF9nHbgNltVhaEYtvHz1y3wW8BzqWjmlB19BVhg6C3x0IfqJUEf3a2lrjV+YU0TXoWiT8lqgwJe54LFP4cm0tSKSvY+hYVnyuwRf8++5A8BNDHr0mPfsa0d+EhF/XpodZX9P5ZIV8PD9v3l9R+TfLy6ZCKe2jfa2RvdDYQ03YWtoqEOF3B4KfEDs7O8Ufw6HRk+0TepjpWjc3N3s5/p96jlu++4t799zL1dVaPen1GX1W+1g9+wrfsU+j77DJEof67BhrOFKBtMwEqKL6s0ArEPUFTe5ubW0Vk7ry9/sU+VVR/veeb2FKp9SmxUt0TKVuqsNm1XRNEb0qaC1FVVeR/cd/BO/Rr0BF8zR16OsDfigg+B0joVOa5ZgXdtaDTlGfxGC9heUAQ6Fiqn/Ozbk8wHcnQbfk0jcl/9//Ld4UQhaCKVhZWVkpMrM+hD6z2uHcAWDpdIY6DOqXXxOZrOL/Ntp/9OhRrwRB0finEVItY6MHy8vA91mBy/7+/pX2jv5td3d3EFlafYcIvwMk9opo27Zw9IdXNUS7KVOiarKmrc0sIUWJujd9Ef5PVlfd6+PjVqLzkFTjDR3pa6t6OGlCVxuTtOmA4LeM/hgkaLGjelUz6jzaQjQ7q5qxVf16Yo5f1k6fIn2JpiZVm7Zc6JoYou/KiVxEPk0Q/BaJLfaK4BVhSSxD/8FVD4/KY9e16BVdE66h3wB0vKoOoS98fnzsvjb02emaWKIPaYKH3xISxlhir8mwo6Oj4jW6Su2Mjc6hc+mcOveKsfr0Ovq2ipKqViX6oTpQtkkMTx/SBMFvAYm90tZCir0sm42NDXd+fl5E2l1Gwzq3xvDVV18VYxprcyyJ/s9PT82tF7oE0R8HCH5kZH2E9qMlqoqs5XWnVKauCTqNSWPzFf4+L4wte+Sz3V2X9ezBh+gPHwQ/IqE9+6WlpSKil6imLIiV8Ov6NeamDKEaU9k7ivZ9WjA0RUVVviD6wwbBj0SVehlC7BUpK8dZ1lCfGk9prBqzPP4m5fdDqcZUnr58/c+PjqIKv46tc9z9n/8JYif5iL6ylVQZfNVWp4UExIUsnQiEFHtFyPLH+2xx6F5U1tZNfYKGWI2pVgaflwL4am8vSM6+7KLby8tF18vpVglVto3vOepk7+TPnxfX9Lq8troZSprY1pi1AIt+spB6i+R5XmvTR5tsGxsb+VhZWVlpdK+u27a3twd3B/f39/PJZPKja9a/7e7u1jrG0dFR43upfVLhzVdf5d/t7+ff/Od/5v9wrtGmfbSvjvEhvllZaXzsqzYd5zKvj46CHb86x+uEvp+ukXY2/f2uq+NE+IFRNH5TT5GbkIWjPPQhFq9U1Zi6vir1Um8vY+qgqIhW0bl+fvfHPzba985//Vet5mcxIn1F8f/a3PRuGHfVObTJmlInz9DN3eA9CH5AqvVmfZidne1d50gLtMiNT0jRf/3f/100XouJHiRfLy4Wwq+xx1r0fcwwaRsQRa4+vr3EfqiRPXSDhDPERG5ssZ9Gwq8upCGXg4S3IPiBUNWpTzO0Suz7PDkLaRJK9NtELae1hCMpomFB8ANQFUFZQewhNn0UfVfaScWaAz1rtZEqCH4AfBYw0QRt39MuoR/0VfSV7qnGdIi+Pwi+J4rMfdagxbOHNum76IMfZOl44mPlbG9vI/aJogdxxdAW8QiVvdM2Ev3QyzOODSJ8D2TFnBhzklVB26f1W8eCvlO1hFhcXHy33b9/v/i3IS3R12dPn+wdOwi+B9bovvLtIS2qNYavWtBF/6b/p9TbvvXqv46+iv636+vuzbNnCYykf2DpGNErv3WlJyZp00NN3upUSGu+por2Jf59R6Ifsqjq1mRSVMpeLpqSQKtS902A1dGKlM3V1aI/ETQDwTdije5l5QxBKIZGE3tNGVla0Ebfpeov+tTB9DIS4RBirzeFn6yvu49umOtQx8x/7+x4zx+oOEtjpw1DM7B0DCjv3urdSyAgLaxva4r2NZmrh39fbZ5/ebaivr205GbOz4s3hZvEXugz+qz2uW1YK2Ea37GPEQTfgFW0tQpUn6NB+DGK9re2torvtW/CX/Ss92iE9un2tvvZwYGp54320b46hpUqyocG95171RzLhKsmasnKGS6V8H/xxRe9WcDllUfigJZwvBPg91nH0LGs+FzDGEHwG6LJPUtVrcSeido0Cf29SPhTX8RFVatWH11R+ScBr0/Hskb6rw8OqMBtAILfEAm+haGt4jQk5MM3WYKxDsr4STnSt1oh8t1DRPaX0TEtnr4ydrB16oPgN8Qi+Fq2D+8+bWKIc8oT9K+NIvlpxGuyHtt6LWMEwW+Asjksdg7RffroO1oJXISk35XjRMXIEhUr9TLmoiQ6tqUQjAi/Pgh+Ayx/vLIKWN2pH2gyXv2NNMEeilSzduouOD7NT1pIOrCcw3ItYwXBb4BF8Cmy6heaXNf3rDUKQpDiRL2Kn5qiCto6efa+6By3DPMplmsaIwh+AyzFVtg5/UOTuKenp0XdhG+0n6LgW7Ja2qxotZyLTJ16IPg1sUT3EgvaH/cXTeRK+Ofn503XIDtvKN9/mwuKs3h5PBD8mpwaXhnx7vuPsqv0sD86Omps8wypI+otakgGAYJfk2eGdqwI/nDQd6mH/u7ubq2cfX1uSN//GyyTQYDg18QS4WPnDA/Nyejhv7+/X3TLvOzxy/7R2wBzN5AitEeuCZYOTKPsqyoDSw8AbXrAD7V9RpsLjrC4STwQ/Jo0LbgKXaoP6SKfv0+V1JnhodRmcZPlXJZrGiNYOjWw+Pe0UoBUseTTa6WqNnLddQ7Lqlht1AgMAQS/Bgg+DI2PDIVl/26hN5DlHJZrGSsIfiQQfEgZS3GT2inH9Nd1bEvLZpY5rA+CDzBCbhtF8tuI/XSsx7ZeyxhB8AFGiDUqfn146F5FsHZ0TB3bAhF+fRB8gBGirBZLK2Lx7aNH7ruAVcQ6lo5pQddAhk59EPxIsJxhPFLtMd837ngUh71cWwsS6esYOpYVn2sYIwh+JFLtgw5QISvkY2NjOFdG+t8sL5smcrWP9rVG9kJjx85pBoIPMGJ+6rm0o3z3F/fuuZerq7Xy9PUZfVb7WD37Ct+xjxEqbQFGTBXlf29Y62EapVNq0+IlOqZaHKvDZtV0TRG9KmgtRVVXQXRvA8GPhKVYC+rBvQ3LZ3t77p9zcy43rNd8GQm6JZe+CdnMTDFmaA6WTg0sRVSIUjyofA6LovFPW6iiDYXGyiIpNhD8GiD4aYHgh+eT1VVzmmar41xZKcYKNhD8mjRd2/QikFcJ/vfWd13asSCbJOW+NBobVo4fCH5NLIuZkC8eHss9ZSGa+nx+fJyk6GtMn/P35A2CXxOLaFgWTYHw9xQ7pz6qWk1N9Cuxp6LWHwS/JhbRIMIPDxF+fCSsPz89TcLT1xg0FsQ+DAh+TbB00gDBbw/55Z/t7hZpkG1TpF7u7uLZBwbBr4llfVoti4itEw7dy6ZLTTrWFvZCGTGKsH1aMDRF5yreMMjGCQ6C34B5wy/9HhFKMCz3cpbVkLxRzrs89M+PjqIKv46tc+hc5NnHAcFvgCVSPDg46HDEw8JyL1OM7vPnz93rgwP36g9/aLyv9tG+eQfN+dTKoBL+UP6+rBsdqxJ62iXEBcFvgEU8lDOOl++P7BxLbUNKgq9eMmoc9vyLL9w3Dx647/74x8bH0D7aV8fQsb7v4HdLoixv/e5XX7mf7e+7Ow8fNsrq0We1j/adefasOBZC3w700mmAxENFPE19ZFkR+Mh+7BhK//VdLS8vdz52ifK/Nje9G5RdpmpYJitEnSPbFk1lztxeXi62CnXDvO7tQ5//iAn0TkHwGyIBedKwOZQ+v7m5ST64Ea0t0PSeuwSie3WILKLwwEJ/GR3/68XFQvgVLXfpfyPoaYOl0xBrxMjkrR1LdO88vqsQfFd2oIwt9tPoXDpnyOUHYVgg+A2RiFh6s0i0WAWrObpnVjtntaO0PkX1WrYvRLvhpuicOvdLUhrhChB8AxYhke9vjVTHjO6ZJfe+i+he3nURYUfuB18HjaHocU+QAVMg+AbW19dN+21tbdE2uQHW6N55fEdWJKxfLyy4H87OWj3vh9BYNCZEHyoQfAOafLUUYbkWhUgPFqWDKnddP/toJ+leWaJ7FVu13U4hNbGvqEQfwCH4djaNCygfHh5GLcZSvrqyU+7du+cWFxfdgwcPip9ffPFFIaB9EX49pCyZOa6D6L5YwDtBsa/Q2PD0wSH4diSq1rJ9zQHEEF6JpMZ1ck1myOPHj4v/n7roa3zWCdfJZNLqZK0yYlLw7G+iyNkne2f0IPgeWCNJ2RShRUkWjiYqb7JAzs7Okhd93VfrimHWNy8LyrP/tuW3CR801jfMIY0aCq88kGgrv/66iPpDyNrRhGQo+6FJNksl+nojuJtYn3HdT6uV03Z0L5skVOrlrcmkqJS9XDQlgVal7psAS2YWKZurq6wcNWbyPK+16aNNto2NjXwMHB0dNbovl7enT58GuUuTyaTxuWdnZ/OvvvoqmW9J92JmZsZ8L/f391sb6+ujo/wfznlv36ys5N/X+B3QZ/TZEOfU2CFdpJ1Nf/fr6jiWjieKlJeWlswH0f4heuZbLJCU7B2NQWOxZOW4snV1m7n3//K0jm4vLbmZ8/O3C4fXyCjSZ/RZ7XPb4/fNBRg79BcEPwCyUyzVt27Kz+9KdFMQfV+xdx7tFyzIYvFpmfDp9rb72cGBqeeN9tG+OoZ5/CcnnXTZhO5B8AOgvHyfycIQoiv/usvzW6nE/swjrXFjY6PVvPtXHtkuWrbvToB5Gx1Dx7Licw3QXxD8QGjy1VqM5QKIrq+d0YXohxB7pca2mZmjqlVrGqai8pDL9ulY1ki/q0VUoFsQ/IAow8Rq7bgp0bV4+nrg+JzbtSz6SiP1FXvXQRdSqxUi3z1EZH8ZHdPi6StjB1tnfCD4AZG14+slW0Vf51aaZR9EX9cmC8ZX7Le3t1tvoUYHA4kAAA6wSURBVPDaKJKfRpxjsB7bei3QXxD8wGgCdsVzvU9NXt6/f7/xw0Pil7roKyLXtflM0AplRrXdQsEZI3yt2RpzURId27LGLBH++EDwIyChtrZdmObRo0eFN99EeFMWfT0M19bWvI+je9vVgjKWnjk/aeHBZDlHyv1/IA4IfgRUvRpCdF1ZkSu7pknDtRRFX+O3VtBOo2uS2HdRIfyDYW5FFbRtLPunc9wyZGpZrgn6C4IfiZCiL/tDXS8V7dftp5+a6IewX3Qtuqa2ffsKS1ZLmwuLW85Fps64QPAjEkp0KxTtq+2x0hDrCHAqoq9JWmsztGlklXUl9lbaXFC8y8XLoR8g+JGRQIX2m7VyVlXsdVPEn4Loh7CEdnd3O1uj1odbiTWng3GD4LeArJj9/f1gkb4rbR4JvyJ+CeHxBzIu+pC98yH6KvbiDZYJJASC3xIS/ZD2zjSaDNWqVor65ZVflcPfpehbJ1g1Vj0o+yr2AKmB4LdIaE//MvLJtaqV8twlsnrIyPeuov+uRF/nbdrrp5qgbbMDZgzaXHCExU3gJhD8lpH4yXcPkaf/IWT5aJJXufyK/rMse/cG8Lvf/c7duXPH6/gS/d/85je1Rb9JEZnuTVWNmxKZ4U2lzeImy7ks1wT9BcHvgCpl07cityl6A9DqXH/605/cq1evvI/397//3f3qV7+qJfqK1Otcrz6je/Nlghknlnx6rVTVRq67zmFZFauNGgFIBwS/IyT6yt7RhGQsi6cN/vGPf7jf/va3tc5UXe9V9o7+Tf+vq6KqunxkeDP7dwu9+i3nsFwL9BsEv2M0ISn7wqe1ctf89a9//WCW0DS6XllaT58+dUdHR+82/VsfJmctxU1qpxzTX9exLS2b2ywKgzRA8BOg6nSp7o99jfb/8Ic/NPq8/HlN/FZbX7htHOu3EfvpWI9tvRboLwh+QlQplT5r5HbF3/72t2F9GddgjYpfHx66VxGsHR1Tx7ZAhD8+EPzEqBqlyebos80zVJTVYmlFLL599Mh9F7DqWsfSMS3oGsjQGR8IfqLI5pDNo4nM2CmcIfj1r3/dzxtt4I7HXMPLtbUgkb6O8dKj1bTPNUB/QfATp5rUTT3i//3vf5/AKNpBVsjHHt+FovJvlpdNE7naR/taI3uhsWPnjBMEvydUEf/5+bl7+PBhUpO7iu77NPEagp96Lpwu3/3FvXvu5epqrTx9fUaf1T5Wz77Cd+zQXz7mu+sX1bq52uT1V5vvkoFWfvGLX7g///nPo/oO3FSU//3JiddxlE6pTYuX6JhqcawOm1XTNUX0qqC1FFVdOW6i+1GD4PcYVa9WvWYU/VfbiacI1eWXv/yl+8tf/pJ0oVRMPtvbc/+cm3N5gIetBN2SS9+EbGamGDOMFwR/IFzOZ5fwy/tXQZN+agv5FqCJZJ1jrGLvygVHPvWcPG0TjZVFUsYNgj9QripoUtuCUIuIj13sKz5ZXXWvj4+jR+e+KA3zEzJzRg+TtiMBsY+HbJKU+9JobFg54BD8cYDYx+fz4+MkRV9j+rzFFs2QNgj+wEHs20FVq6mJfiX2VNRCBYI/YBD7dpGw/vz01Nx6ISQag8aC2MM0CP5AQey7Q375Z7u7RRpk2xSpl7u7ePZwJQj+AEHsu0cZMYqwfVowNEXnKt4wyMaBa0DwBwZinw7KeZeH/vnRUVTh17F1Dp2LPHv4EAj+gFCLBcQ+PdTKoBL+UP6+rBsdqxJ62iVAHSi8GgihlghE7ONR9N9ZWCgqXtUfRwVb+vnD2VmtcyrrRvvfLo/DhCw0BcEfCGqm5ts6AbFvBwn17eXlYqtQN8y8bJh2GX3+o7m54d4QaA0EfyDIzvEBse8WBB3aAA9/IFx4tM9F7AHGAYI/chB7gPEQTfBPa6ziA+GYTCaNj4XYA6THccTeR9EE//k1E1AQh+WpCcA6IPYA4wNLZyCsr6/XXucWsQcYJwj+QNBatxLxm0QfsQcYLwj+gJibmyvEfP6aMv6HDx8i9gAjhjz8gVGJvipvtVXo3xF6gHGT5Xle6wZkWVbvgyWyFpi4BQBohgKzplXzeZ5ndT7XxNI5aTIA3zJ/AIAxYtDO2toc1cMnwgcAqE9szWwi+I1HQvEVAEB9jJpZW5ubCH7jkRDhAwDUx6iZtbWZCB8AIBF6HeEj+AAA9TFqZpQI/1mNz/z/HZ413gUAYLQYNbP2TrXz8J0hF9+9zQ9tugsAwCjJslrp9Jc1tvZOTdMy6y2+OUXMVp8AAEPBqJWNNLmp4OPjAwBEILZ/7xB8AIA0GITgY+kAANyMUSsbaXKjSVtnnLg9Pz8v+rUDAMCPUXbOvXv3Gt+ZJhO2zthLp/HE7cHBgeE0AADjwKiRjbXYIviN3zuwdQAArseokY13slg6Wi17v+mJyMcHALgaS/69c+5BnueNXg1aifAdtg4AwJV4aGNjLW4s+HmeP8fHBwAIg9W/L7W4EdYFUBqPEMEHAPgxRm007dSa4GvZrr29PePpAACGhzTRuBxse4Kf57mS/S+a7keUDwDwHqMmXpQa3BifNW0bj/Tw8JCWyQAAZbGVNNGAOXL2EXyTP4OtAwDgpYXmHRvn4f+/nbNM4fqkyT4zMzOsdQsAo+fu3bsW/152jrlPjU+E7yxPGiZvAWDseEzWeomnb4SvJ8150/0mkwlePgCMFjWTvLhonPci7uV5bhZPrwi/PPFJ0/10oWTsAMAYkfYZxf7ER+xdAEvHWV8xdnZ2ApwaAKBfeGiftxfuZem8O4hh8lYcHR25hYUF7/MDAPQBdcVcXFy0jNRrsrYiRITvrE+e1dXVQKcHAEgfD80LkukSSvD1jtI8v+jigowdABgF0jqjd/+i1Fhvglg67q2towE9bLqf8vKVsaOcVACAIaLaI2XmGFMxH+d5vh7itoSK8J31CaQbwAQuAAwZaZxR7F2o6N6FjPDd2yhf/syKZd+nT5+6ubm5YGMBAEiB09NTd//+fetInuR5HmyyM7TgmwqxxPz8PGvfAsDgUCbiyUnjcqUKr0Kry4S0dKpCrC3LvrohWDsAMCSkaR5ivxVS7F3oCN+9jfI1+6pBzjTdVxO4ev3R5AYAQJ9RMopsaqN3r52+tCxj+CGCRvju/Zq3m5Z9dWOWl5dDDwkAoHWkZR4TtZuhxd7FEHz3VvR3LCtiibOzM7e5aXpeAAAkgTRMWmbkotTQ4AS3dCqyLFPPhCPr/rRdAIA+4tE+oWIxz/MoGSzRBN+9FX21xFyy7EtBFgD0Dc8CK3GY53k0XzuKpTPFqqXlgiv9fCJ8AOgT0iwPsX9RamY0ogq+zwSuK/18GqwBQB+QVnn49i7WRO00sSP8agLXnIj65MkTJnEBIGmkUdIqD05iTdROE9XDr/DJza/Y3d0l2geA5FAXzLW1NZ9hRcm5v4roEb57b+14qbVuKK2UASAlAoi9WG1D7F1bEf67kxlbKFcoc0cpTzRZA4CuUVcAz0laF7L1cR3aFnxZO8ovnbUeA9EHgK4JJPaa4V1oK7p3bQu+e99R89THz0f0AaArAom9dp4L3RztJlrx8KcpL9DLz69y9PH0AaBNpDkBxN6Vvn2rYu+6iPDfnTjL5Ftt+x6H7B0AaINAE7TiURspmFfReoRfUV6wV+KqK7N3yNMHgJhIYwKJ/ZOuxN51GeG/G0CWaRJ33vc4KysrWDwAEBw5CJ5FVRUqruq0X0wKgu+duVMxOztbTObScA0AfFEjNPn1nu0SKlrPyLmKziydivIGLJQ3xAt9MepUx9q4AOCDNERaMiSxdykIvnsv+svWzprTaPZcvajx9QHAgrRDGhIgE8eVmpaE2LsULJ1psiybK+0dc47+NLJ4Dg4OWCMXAG5E629oWcJAUb2bEvvTVO5+EhF+RXljFkJE+q60eFScpZXjAQCuQxohrRiy2LvUIvyKshr3IMREbsX8/Py7LxUAwJVVs+vr6+7kxNzB/Sr01FjuorDqJpIUfBc4e2eajY2N4gsmkwdgvCgDRwHg1tZW6HuQzATtVSQr+O696B+EyNOfRr149GVToQswPlSvo6Av0KTsNCdlZJ+k2LvUBb8iyzJVVK2EPu5kMnnXGwMAho1SLRXkXVxcxLhOVdAmH0EmNWl7HeWNfBT6uPrilX4lwVc2DwAMD/1t629cf+uRxP5RH8Te9SXCr8iyTLn6e6HSNi+jiF85uFg9AP1Hb+/6e44k8q7MxFHXy95Ei70SfBcpg+cy8vjl8Un4yeEH6A/KpZfQa44ugkc/TbKZOB+id4Lv3k/mbvosl1iXpaWlohiDqB8gXSTysm4ODw/bGONj6U/Kk7PX0UvBr4ht8UyjqF/CX20A0C0S+GqLHM1X9M7CuUyvBd9FTN28CUX+mgiS+GP7AMRHdo3EXdk2LUXy0ySfclmH3gt+RbmC1mYb0f5lNNkr8VcVrzbSPAH8kbCrElab/jvi5OuHeFHaN4PozzIYwXfvo31ZPEtdj0WN2xT5Vw8BVfZWPwHgLap4laBXP7Upkg/Y08aHw9LC6XVUP82gBL8iy7KFUvgnaYzox6i3z1XwdgBD4rq1KSTsLfnuFi5KoR/cwhqDFPyKLm0eAOgdg7JvrmLQgu/e2zwS/o0EhgMAaaIuajtDsm+uYvCCX1EWbG3G6MkDAL3lSRnV96qAyspoBL+iFH5F/KtYPQCj5EU5x7czFqGvGJ3gV0xZPaspT+4CQDAupoR+0NbNdYxW8KfJsmy1FP5Wi7cAoBVUNLWX5/ne2G83gj9FafesEvUD9J4qmt8bm23zIRD8a8iybK4U/mXEH6AXXJRtVvZSWzw8FRD8GpTiv1xu0doyA0BjzkqRP0DkbwbBb0g52bswtfEAAGgPCfxxtY118tUKgh+AspXD3NTGQwDAH4n7abUNsdVB2yD4kSgngL8sHwJ3p346soEACk7Kn89LUa9+PmOiNQ4IPgDASLjFFw0AMA4QfACAkYDgAwCMBAQfAGAkIPgAACMBwQcAGAkIPgDASEDwAQBGAoIPADAGnHP/B0PvDiJGlrI0AAAAAElFTkSuQmCC
    mediatype: image/png
  install:
    spec:
      clusterPermissions:
      - rules:
        - apiGroups:
          - ""
          resources:
          - configmaps
          - endpoints
          - events
          - persistentvolumeclaims
          - pods
          - secrets
          - serviceaccounts
          - services
          - services/finalizers
          verbs:
          - create
          - delete
          - get
          - list
          - patch
          - update
          - watch
        - apiGroups:
          - ""
          resources:
          - namespaces
          - resourcequotas
          verbs:
          - create
          - delete
          - get
          - list
          - update
          - watch
        - apiGroups:
          - ""
          resources:
          - pods/log
          verbs:
          - get
        - apiGroups:
          - apps
          resources:
          - daemonsets
          - deployments
          - replicasets
          - statefulsets
          verbs:
          - create
          - delete
          - get
          - list
          - patch
          - update
          - watch
        - apiGroups:
          - apps
          resourceNames:
          - gitops-operator
          resources:
          - deployments/finalizers
          verbs:
          - update
        - apiGroups:
          - apps.openshift.io
          resources:
          - '*'
          verbs:
          - create
          - delete
          - get
          - list
          - patch
          - update
          - watch
        - apiGroups:
          - argoproj.io
          resources:
          - applications
          - appprojects
          - argocds
          - argocds/finalizers
          - argocds/status
          verbs:
          - create
          - delete
          - get
          - list
          - patch
          - update
          - watch
        - apiGroups:
          - autoscaling
          resources:
          - horizontalpodautoscalers
          verbs:
          - create
          - delete
          - get
          - list
          - patch
          - update
          - watch
        - apiGroups:
          - batch
          resources:
          - cronjobs
          - jobs
          verbs:
          - create
          - delete
          - get
          - list
          - patch
          - update
          - watch
        - apiGroups:
          - config.openshift.io
          resources:
          - clusterversions
          verbs:
          - get
          - list
          - watch
        - apiGroups:
          - console.openshift.io
          resources:
          - consoleclidownloads
          verbs:
          - create
          - get
          - list
          - patch
          - update
          - watch
        - apiGroups:
          - console.openshift.io
          resources:
          - consolelinks
          verbs:
          - create
          - delete
          - get
          - list
          - patch
          - update
          - watch
        - apiGroups:
          - console.openshift.io
          resources:
          - consoleplugins
          verbs:
          - create
          - delete
          - get
          - list
          - patch
          - update
          - watch
        - apiGroups:
          - monitoring.coreos.com
          resources:
          - prometheuses
          - prometheusrules
          - servicemonitors
          verbs:
          - create
          - delete
          - get
          - list
          - patch
          - update
          - watch
        - apiGroups:
          - networking.k8s.io
          resources:
          - ingresses
          verbs:
          - create
          - delete
          - get
          - list
          - patch
          - update
          - watch
        - apiGroups:
          - oauth.openshift.io
          resources:
          - oauthclients
          verbs:
          - create
          - delete
          - get
          - list
          - patch
          - update
          - watch
        - apiGroups:
          - operators.coreos.com
          resources:
          - clusterserviceversions
          - operatorgroups
          - subscriptions
          verbs:
          - create
          - get
          - list
          - watch
        - apiGroups:
          - pipelines.openshift.io
          resources:
          - '*'
          verbs:
          - create
          - delete
          - get
          - list
          - patch
          - update
          - watch
        - apiGroups:
          - pipelines.openshift.io
          resources:
          - gitopsservices
          verbs:
          - create
          - delete
          - get
          - list
          - patch
          - update
          - watch
        - apiGroups:
          - pipelines.openshift.io
          resources:
          - gitopsservices/finalizers
          verbs:
          - update
        - apiGroups:
          - pipelines.openshift.io
          resources:
          - gitopsservices/status
          verbs:
          - get
          - patch
          - update
        - apiGroups:
          - rbac.authorization.k8s.io
          resources:
          - '*'
          verbs:
          - bind
          - create
          - delete
          - deletecollection
          - escalate
          - get
          - list
          - patch
          - update
          - watch
        - apiGroups:
          - rbac.authorization.k8s.io
          resources:
          - clusterrolebindings
          - clusterroles
          verbs:
          - bind
          - create
          - delete
          - deletecollection
          - escalate
          - get
          - list
          - patch
          - update
          - watch
        - apiGroups:
          - route.openshift.io
          resources:
          - '*'
          verbs:
          - create
          - delete
          - get
          - list
          - patch
          - update
          - watch
        - apiGroups:
          - route.openshift.io
          resources:
          - routes
          - routes/custom-host
          verbs:
          - create
          - delete
          - get
          - list
          - patch
          - update
          - watch
        - apiGroups:
          - template.openshift.io
          resources:
          - templateconfigs
          - templateinstances
          - templates
          verbs:
          - create
          - delete
          - get
          - list
          - patch
          - update
          - watch
        - apiGroups:
          - authentication.k8s.io
          resources:
          - tokenreviews
          verbs:
          - create
        - apiGroups:
          - authorization.k8s.io
          resources:
          - subjectaccessreviews
          verbs:
          - create
        serviceAccountName: gitops-operator-controller-manager
      deployments:
      - label:
          control-plane: argocd-operator
        name: gitops-operator-controller-manager
        spec:
          replicas: 1
          selector:
            matchLabels:
              control-plane: argocd-operator
          strategy: {}
          template:
            metadata:
              labels:
                control-plane: argocd-operator
            spec:
              containers:
              - command:
                - /usr/local/bin/manager
                env:
                - name: ARGOCD_CLUSTER_CONFIG_NAMESPACES
                  value: openshift-gitops
                - name: OPERATOR_NAME
                  value: gitops-operator
<<<<<<< HEAD
=======
                - name: DISABLE_DEX
                  value: "false"
>>>>>>> b165a7e7
                image: quay.io/redhat-developer/gitops-operator:latest
                livenessProbe:
                  httpGet:
                    path: /healthz
                    port: 8081
                  initialDelaySeconds: 15
                  periodSeconds: 20
                name: manager
                readinessProbe:
                  httpGet:
                    path: /readyz
                    port: 8081
                  initialDelaySeconds: 5
                  periodSeconds: 10
                resources: {}
                securityContext:
                  allowPrivilegeEscalation: false
                  capabilities:
                    drop:
                    - ALL
                  readOnlyRootFilesystem: true
                  runAsNonRoot: true
              securityContext:
                runAsNonRoot: true
              serviceAccountName: gitops-operator-controller-manager
              terminationGracePeriodSeconds: 10
      permissions:
      - rules:
        - apiGroups:
          - ""
          resources:
          - configmaps
          verbs:
          - get
          - list
          - watch
          - create
          - update
          - patch
          - delete
        - apiGroups:
          - coordination.k8s.io
          resources:
          - leases
          verbs:
          - get
          - list
          - watch
          - create
          - update
          - patch
          - delete
        - apiGroups:
          - ""
          resources:
          - events
          verbs:
          - create
          - patch
        serviceAccountName: gitops-operator-controller-manager
    strategy: deployment
  installModes:
  - supported: false
    type: OwnNamespace
  - supported: false
    type: SingleNamespace
  - supported: false
    type: MultiNamespace
  - supported: true
    type: AllNamespaces
  keywords:
  - devtools
  - gitops
  - pipelines
  links:
  - name: Day 1 Operations
    url: https://github.com/redhat-developer/kam/tree/master/docs/journey/day1
  - name: Day 2 Operations
    url: https://github.com/redhat-developer/kam/tree/master/docs/journey/day2
  maintainers:
  - email: shbose@redhat.com
    name: shoubhik
  maturity: alpha
  provider:
    name: Red Hat Inc
  replaces: gitops-operator.v0.0.2
  version: 0.0.3<|MERGE_RESOLUTION|>--- conflicted
+++ resolved
@@ -134,11 +134,7 @@
       ]
     capabilities: Deep Insights
     console.openshift.io/plugins: '["gitops-plugin"]'
-<<<<<<< HEAD
     containerImage: quay.io/redhat-developer/gitops-operator:latest
-=======
-    containerImage: quay.io/redhat-developer/gitops-operator
->>>>>>> b165a7e7
     description: Enables teams to adopt GitOps principles for managing cluster configurations
       and application delivery across hybrid multi-cluster Kubernetes environments.
     operators.openshift.io/infrastructure-features: '["disconnected"]'
@@ -607,11 +603,6 @@
                   value: openshift-gitops
                 - name: OPERATOR_NAME
                   value: gitops-operator
-<<<<<<< HEAD
-=======
-                - name: DISABLE_DEX
-                  value: "false"
->>>>>>> b165a7e7
                 image: quay.io/redhat-developer/gitops-operator:latest
                 livenessProbe:
                   httpGet:

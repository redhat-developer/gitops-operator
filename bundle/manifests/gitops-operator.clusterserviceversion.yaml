apiVersion: operators.coreos.com/v1alpha1
kind: ClusterServiceVersion
metadata:
  annotations:
    alm-examples: |-
      [
        {
          "apiVersion": "argoproj.io/v1alpha1",
          "kind": "AppProject",
          "metadata": {
            "name": "example"
          },
          "spec": null
        },
        {
          "apiVersion": "argoproj.io/v1alpha1",
          "kind": "Application",
          "metadata": {
            "name": "example"
          },
          "spec": null
        },
        {
          "apiVersion": "argoproj.io/v1alpha1",
          "kind": "ApplicationSet",
          "metadata": {
            "name": "example"
          },
          "spec": null
        },
        {
          "apiVersion": "argoproj.io/v1alpha1",
          "kind": "ArgoCD",
          "metadata": {
            "name": "argocd"
          },
          "spec": {
            "controller": {
              "resources": {
                "limits": {
                  "cpu": "2000m",
                  "memory": "2048Mi"
                },
                "requests": {
                  "cpu": "250m",
                  "memory": "1024Mi"
                }
              }
            },
            "ha": {
              "enabled": false,
              "resources": {
                "limits": {
                  "cpu": "500m",
                  "memory": "256Mi"
                },
                "requests": {
                  "cpu": "250m",
                  "memory": "128Mi"
                }
              }
            },
            "rbac": {
              "defaultPolicy": "",
              "policy": "g, system:cluster-admins, role:admin\n",
              "scopes": "[groups]"
            },
            "redis": {
              "resources": {
                "limits": {
                  "cpu": "500m",
                  "memory": "256Mi"
                },
                "requests": {
                  "cpu": "250m",
                  "memory": "128Mi"
                }
              }
            },
            "repo": {
              "resources": {
                "limits": {
                  "cpu": "1000m",
                  "memory": "1024Mi"
                },
                "requests": {
                  "cpu": "250m",
                  "memory": "256Mi"
                }
              }
            },
            "resourceExclusions": "- apiGroups:\n  - tekton.dev\n  clusters:\n  - '*'\n  kinds:\n  - TaskRun\n  - PipelineRun        \n",
            "server": {
              "resources": {
                "limits": {
                  "cpu": "500m",
                  "memory": "256Mi"
                },
                "requests": {
                  "cpu": "125m",
                  "memory": "128Mi"
                }
              },
              "route": {
                "enabled": true
              }
            },
            "sso": {
              "dex": {
                "openShiftOAuth": true,
                "resources": {
                  "limits": {
                    "cpu": "500m",
                    "memory": "256Mi"
                  },
                  "requests": {
                    "cpu": "250m",
                    "memory": "128Mi"
                  }
                }
              },
              "provider": "dex"
            }
          }
        },
        {
          "apiVersion": "pipelines.openshift.io/v1alpha1",
          "kind": "GitopsService",
          "metadata": {
            "name": "gitopsservice-sample"
          },
          "spec": null
        }
      ]
    capabilities: Deep Insights
    console.openshift.io/plugins: '["gitops-plugin"]'
    containerImage: quay.io/redhat-developer/gitops-operator
    description: Enables teams to adopt GitOps principles for managing cluster configurations
      and application delivery across hybrid multi-cluster Kubernetes environments.
    operators.openshift.io/infrastructure-features: '["disconnected"]'
    operators.operatorframework.io/builder: operator-sdk-v1.22.0-ocp
    operators.operatorframework.io/project_layout: go.kubebuilder.io/v3
    repository: https://github.com/redhat-developer/gitops-operator
    support: Red Hat
  name: gitops-operator.v1.8.0
  namespace: placeholder
spec:
  apiservicedefinitions: {}
  customresourcedefinitions:
    owned:
    - description: An Application is a group of Kubernetes resources as defined by
        a manifest.
      displayName: Application
      kind: Application
      name: applications.argoproj.io
      version: v1alpha1
    - description: ApplicationSet is the representation of an ApplicationSet controller
        deployment.
      kind: ApplicationSet
      name: applicationsets.argoproj.io
      version: v1alpha1
    - description: An AppProject is a logical grouping of Argo CD Applications.
      displayName: AppProject
      kind: AppProject
      name: appprojects.argoproj.io
      version: v1alpha1
    - description: Argo CD is the representation of an Argo CD deployment.
      displayName: Argo CD
      kind: ArgoCD
      name: argocds.argoproj.io
      resources:
      - kind: ArgoCD
        name: ""
        version: v1alpha1
      - kind: ConfigMap
        name: ""
        version: v1
      - kind: CronJob
        name: ""
        version: v1
      - kind: Deployment
        name: ""
        version: v1
      - kind: Ingress
        name: ""
        version: v1
      - kind: Job
        name: ""
        version: v1
      - kind: PersistentVolumeClaim
        name: ""
        version: v1
      - kind: Pod
        name: ""
        version: v1
      - kind: Prometheus
        name: ""
        version: v1
      - kind: ReplicaSet
        name: ""
        version: v1
      - kind: Route
        name: ""
        version: v1
      - kind: Secret
        name: ""
        version: v1
      - kind: Service
        name: ""
        version: v1
      - kind: ServiceMonitor
        name: ""
        version: v1
      - kind: StatefulSet
        name: ""
        version: v1
      version: v1alpha1
    - description: GitopsService is the Schema for the gitopsservices API
      displayName: Gitops Service
      kind: GitopsService
      name: gitopsservices.pipelines.openshift.io
      version: v1alpha1
  description: "Red Hat OpenShift GitOps is a declarative continuous delivery platform
    based on [Argo CD](https://argoproj.github.io/argo-cd/). It enables teams to adopt
    GitOps principles for managing cluster configurations and automating secure and
    repeatable application delivery across hybrid multi-cluster Kubernetes environments.
    Following GitOps and infrastructure as code principles, you can store the configuration
    of clusters and applications in Git repositories and use Git workflows to roll
    them out to the target clusters.\n\n## Features\n* Automated install and upgrades
    of Argo CD\n* Manual and automated configuration sync from Git repositories to
    target OpenShift and Kubernetes clusters\n* Support for the Helm and Kustomize
    templating tools\n* Configuration drift detection and visualization on live clusters\n*
    Audit trails of rollouts to the clusters\n* Monitoring and logging integration
    with OpenShift\n* Automated GitOps bootstrapping using Tekton and Argo CD with
    [GitOps Application Manager CLI](https://github.com/redhat-developer/kam)\n\n##
    Components\n* Argo CD 2.6.7\n* GitOps Application Manager CLI ([download](https://github.com/redhat-developer/kam/releases))\n\n##
    How to Install \nAfter installing the OpenShift GitOps operator, an instance  of
    Argo CD is installed in the `openshift-gitops` namespace which has sufficent privileges
    for managing cluster configurations. You can create additional Argo CD instances
    using the `ArgoCD` custom resource within the desired namespaces.\n```yaml\napiVersion:
    argoproj.io/v1alpha1\nkind: ArgoCD\nmetadata:\n  name: argocd\nspec:\n  server:\n
    \   route:\n      enabled: true\n```\n\nOpenShift GitOps is a layered product
    on top of OpenShift that enables teams to adopt GitOps principles for managing
    cluster configurations and automating secure and repeatable application delivery
    across hybrid multi-cluster Kubernetes environments. OpenShift GitOps is built
    around Argo CD as the core upstream project and assists customers to establish
    an end-to-end application delivery workflow on GitOps principles.\n"
  displayName: Red Hat OpenShift GitOps
  icon:
  - base64data: iVBORw0KGgoAAAANSUhEUgAAAXwAAAF8CAYAAADM5wDKAAAACXBIWXMAAG66AABuugHW3rEXAAAgAElEQVR4nO2dwW7d1rWGN504bpOmcjq5o+LE6LBAJc86qqQnkIz7AJIGnV3A8hNIegLJQOeSH6CQhE7uTBLQuaXOChSQhU7unTR2E6d1nJgXP03a5yqSRa69N7lJfh9AKHAOyU0e6efiv9daO8vz3AEAwPC5xXcMADAOEHwAgJGA4AMAjAQEHwBgJCD4AAAjAcEHABgJCD4AwEhA8AEARgKCDwAwEj7mi45DlmVfOue0zTnn7k79FPNDu14AAyflLs+dc6dTP5/lef6MGxoeWisEIMuyhVLQq2229xcF0D1n1QPAOXec5/kx34kfCH5DsixTlL4wtSHuAO2hh8BxteV5/px7Xx8EvwZZlilqXy43BB4gHfQAONCW5/kp38uHQfCvoRT51VLkJ0kOEgCmuSjFfw/xvxoEf4pyonW13BB5gP4i8d8rxZ8J4BIE/63QVyJP9gzA8DgphX9v7N/taAW/nHxdJ5oHGA1V1L8z1sne0Ql+adtUQj+TwJAAoF1eTAn/qOye0Qh+KfSbzrmVBIYDAGnwRLowFuEfvOBPWTcbCQwHANJkawxWz6AFP8uy9TKqx7oBgJt4UUb7O0O9U4MU/LLVwV6qk7EzMzNubm7uyv+3sLDQ+ngAYnF8fHU3hNPTU/fixYtU77smd1eH2MphUIJf2jcS+qWuxzI7O+u+/PLLQti13b17991PAHjL8+fPC/Gvfmp79uyZOzs7S+EOHZbCPxibZzCC36V9M5lMisi8EneidAB/9HZQPQT03xcXF13c1UHZPL0X/DKqP2i7aGppaakQ9uXl5SKSB4C4KPI/ODgoxP/w8LDtu63ireW+R/u9Fvwsy5ZLCyd6VC/fXeJebQDQLRL/amtpPuBFafEc9PWr76Xgl1G97JuHsc+lSF4Cv7q6GvtUAGBkb2+vEP6WIv/Hpc3Tu2i/d4JfFlAdxGxTrGh+fX29EHnsGoD+INtH4r+zsxM76j8rLZ5eFWz1SvBjWziafN3c3CSaBxgAEn79PUec7O2dxdMbwS+zcLZjHHt+fr6I6PHmAYaHrB5F/CcnJ7Gu7VFfsnh6IfhZlu3F6IGjiF5RAGmUAMNH2T16e48U8T/J8zx5a+BWAmO4Fk3OZll2HFrs5dHv7u4Wfh9iDzAO9Leuv3n97UsDArMirSoTSpIl2Qi/vHHHoSdnNzY2CvuGileA8aLKXtk8W1tboe+BJnMXUs3gSVLwY2TiyKfXF3xdDxsAGB+q4lUAGNjfTzaDJzlLp1w8/DSU2OvVbXt7u/DvEHsAmEaaIG2QRgS0eaRdp6WWJUVSEX55g45DpV2qgZlm6MmlB4CbkL+vTL2AjdtelPbOaSo3P5kIv7Rxgom9vHq9riH2AFAHaYU0Q9oRCGnZcaltSZBEhB9yglavZYrqyb4BACuyeRTtB6rWTWYit3PBDyn2snD0RZGBAwC+KJNHgWMgiycJ0U/B0gmSjbOyslK8jiH2ABACaYk0RdoSgNlS6zqlU8EvK2i9+9jLc1PFLABAaKQtgXz9+VLzOqMzSydUbxxVzdHsDABiI+FfW1sLcZbOeu90EuGXXS+9xL5qj4DYA0AbSGsCtWXYLjWwdVqP8MsUpVOf9EvdcAqpAKAL5OtrMtczg0c7z7VdjdtqhD+1/ixiDwC9pKrO9Yz0tfNB283W2rZ0Nn0ychB7AEiBQKI/W2pia7Qm+KVn5bUGLc3PACAVpEXSJE8etunnt+Lhl68tz3ysHCZoASBFAmTvyM//so2irLYifC/fXjmwiD0ApIi0yTNPf6atoqzoEb5vvr2q3CiqAoDUkfA/efLEZ5TR8/OjCr6vlaPeOEqBAgDoA/L1PXrvRLd2Yls6e1axrzJyAAD6gmfmzkypmdGIJvhZlqk/8ZJ1f7U4phEaAPQJaZa0y4OlUjujEDPCNz+pNAFCP3sA6CPSLs9J3GhRfhQP32eiFt8eAIaAp58fZQI3uOD7TNTK+2JZQgAYAlojV6Jv7LkTZQI3hqWzbp2o3dzcROwBYBBIy6RpRmZKLQ1K0Ai/7IR5btl3fn6erBwAGBzy9E9OTqyXdS9kR83QEb75cRagJwUAQHJ4alvQ5mrBBL+M7k2LP2pGm6ZoADBEpG0eWTsrpbYGIZilk2XZjqUbpiZqNblBzj0ADJXnz58Xnr5xAvdxnudB/PwgEX6ZmWPqbqbXHcQeAIaMNM7D2lkNtVBKkAg/yzL5TI3fWSaTSRHdAwCMAUX5FxcXlivdyvPc288P5eGbonu6YALAmPDQvCD94b0FP8syDWTSdD+lYdI+AQDGhDRP2mdgUmqtFyEifNMg1teD1xQAACSPh/Z5C76Xh28ttMK7B4Ax4+HlexVi+Ub4pieOR7kxAEDv8dBAryjfN8J/1tS/V969clIBAMaMUjUNefkXeZ6bC7HMEX6WZXOWyVq8ewAAsxZOSu014WPpmF4ttNAvAMDY8dBC844+gr/cdIelpSXaHwMAlBO30kQDjbW3wiT4Vjtnedk8TgCAwWHURLOtY5q0tbRSYLIWAODHGCdvTa0WrJZO48cS0T0AwI8xaqNpp8aCX3Ztm226H4IPAPBjjNo4a+mg2djSybJMo9tveqLQi6UDAAyFLMssV/Igz/ODJjtYLJ3GHc+MM9EAAKPAqJGNtbgVwacrJgDA9Rg1svFOFkunsTdzfn5O/j0AwDWomeS9e/ca3548zxt5QY0i/CzLGj9R1BkTsQcAuB5ppLSyKU01uamlg50DABABo1Y2KsBqKviNQ/W5OXOfHwCA0WDUyqiC33hECD4AwM20IfiNJm0tE7bk3wMA1MOSj99k4rZ2hF8uZ9iI2dnGBbkAAKPFoplNtLmJpdNY8MnOAQCoj1Ezowg+/j0AQERi+/hNBL9xox4EHwCgPkbNrK3NUSN89XkGAIComkmEDwDQN1KK8JuPgggfAKA2sTWzdh5+0xx8ljQEuBk1zdJWB2VwkPk2fCxLHtbNxf841t3DzgF4z/HxsTs9PS3EXT+1GdYxLVAwpb8vbXoA6Cc9q4aDvs+Tk5Mo1xNN8AHGjAS+2kL/8epBoWNePu78/Hwh/NUGcBkEHyAQBwcH7zZr9O5D9RDY2toq3gK0Vmq1AbjYk7YAQ0cWzfr6euG7PnjwwD158qQTsb+MxqCxaEwam8ZYd64AhguCD2BAVo1sE61S9Pjx4yRE/jo0No1RY9WYNXYYJ9EEn5RMGCJ7e3vFROni4mK0ibWYaMwauyYGdS0wLqIJPlk6MCSqiH5tbc1dXFz0/srOzs6KayHiT4+Y2omlA/AB5Htr0rOvEf1NVBG/rhGPPw1iuiMIPsA17OzsFNHW4eHh4G+RrlHXqmuG4YLgA1xCka7E79GjR0lPxoZG16pr1rUT7Q8TBB9gCk1kSvDkcY8VXTuTusMEwQdwruj7tLq6Wkxkjimqvw7dA90L3RN6Yg0HKm1h9EjQlK3SdlQ/mUzeNUS7qSla1WRNW5tZQireUt8fZfKQat1/EHwYNRIziX3sqF6tDqoeNyGanVXN2Kp+PTHHrwehHkg6D+nW/QbBh9ESW+wVwSvdUbZIaKGsHh5qmeDKa5Hnrj4+Md4AdI+qnH1Ev7/g4cMokTDGEvuVlRV3dHRU2C9VamdsqpRKnVPn1hhCU4m+7h30EwQfRocES03FQoq9LJuNjQ13fn5eRNpdtifWuTUGjUVj0thCoXume4fo9xMEH0aFrA9ZLCGRqCqy3tzcTGpFKo1FY9LYNMaQ6B7qXkK/QPBhNIT27JeWloooWqKacgaLxqYxaqwacwgqewfR7xcIPoyCKvUyhNjLItnf3y9sjT6tMauxaswaewibpxJ98vT7A4IPgyek2CtCrhqq9ZWqUVqIaB/R7xcIPgwepS6GKKra3t4uIuQhFCDpGnQtuiZfdG+r9FBIGwQfBo2yVVQt6oPsj6dPnw5S1HRNujZfi0f3mN476YPgw2Cp1pv1YXZ2dvDFRro2XaOu1QfWzU0fBB8Gi7xqH99+DGJfEUL0da9Dp7xCWBB8GCSqOvXx7SuxH1PDMF2rr+hrBS0WUUkXBB8GR1UEZWWMYl8RQvSrYi9IDwQfBoe8ZKuVo8lLTT6OuRWwrl33wDqRq3tP1k6aIPgwKBSd+qxBSzfIt1SevhV9Bz77QxxojwyDwsfKUU56V2L/w+mpy68pXsru3nUfdTAu3QvdE61za0HfBaKfFgg+DAbZEJo0tKCq07ZsCAn798fH7vXxcfHzh5qTyx/NzrqPFxbc7YWF4mfWgu2ke2J9a9J3oe+EzJ10wNKBwWCN7ivfPjYS95daI/aLL9w3Dx64V48f1xZ7oc9qH+2rY+hY37cQQfv4+WTspAWCD4NAUah1pafYk7QS5a8XFtzXi4vuO8+q32l0LB1Tx44p/NUkrgWlxmLrpAOCD4PAGt3LyonVCO3Ns2fvhP57o9VUBx27Ev43kdIhdY+szdZ85lUgLAg+9B7lfFu9+1iWw3d7e+6fc3NRhf4yOpfO+V0ke8p6r/TdkJefBgg+9B6rEGkVqBj97OWtv1xbc3mkxdE/hM6pc7+MMFGqe2VdOQsvPw0QfOg9Fn9Zk5Chs3KUfVNE2AF9eisag8ZyXaqnFd0zywQunTTTAMGHXqOe7paqWglXyIlaCas89CZZN7HRWDSmkKKve2Z5UOo7YuHz7kHwoddYRSR0bnhqYl9RiX5IrPcOwe8eBB96jUVEVlZWgnr38stTFPsKjS2kp697p3vYFAS/exB86C3K77bYOSGje2XEpODZ34TGGDJ7x3IP9V2Rk98tCD70Fot4TCaTYtHtECjn/dsedYXUWEPl6ese6l42BcHvFnrpQG+xiEfIIivZJKFSL29NJkV/nFuXrCYJtKpo3xiriKcpUjZXV93ngURX9/Lx48eN9kHwuwXBh95iKbYKZedIhEMUVX2ysuJ+sr5+YzdMddP8986Ot32kMWvsHwd4y9G9bCr41gI5CAOWDvQSS6So/PFQ7Y//5dku4PbSkps5P3ef7e3Van2sz+iz2ue2scVBhe/YK3QvLTn5RPndgeBDLzk9PW087FDevW90/+n2tvvZwcGP7Js6aB/tq2OYx19G+SGw3FPLdwdhQPChl1h6s4QS/Fce2S6f7e66OwEmenUMHcuKzzVMY7mn9NXpDgQfeoklSgxh56hq1eqjKyr/JGBKqI5ljfRfHxwEqcC13FMi/O5A8KGXdGXpWK0Q+e4hIvvL6JgWT18ZOyFsHSydfoHgQy9pWnBlyRm/itdGkfw0YrdI67Gt13KZpvfWUiwHYUDwoXdYPOBQrRQsUbFSLy0TtHXRsT8xtDoINXFrubf4+N2A4EPv6FLwLT1zftJCNa7lHKH6/yD4/QHBh1EQQvB/MHjPqqCtk2fvi85xy2BbWa7pMjEWkYE4IPgANbFktYSoaI15rtALpEDaIPgAEYnp3V+mzXNBP0HwASJyK+CqWgC+IPgwCkJV2TblzQgsk5BLRUJcEHwA8OI58wC9AcEHiEioBUfq0Oa5oJ/QD39kKP+5bg600u1IuXtPZrAuQhU3xTqX5ZqgvyD4A0U9x9WzROKun9qsJe1VH3ltegDoZ1eeeJdY8um1UpVy3WPn4uscllWxQoyLIqr+gOAPBAl8tYVeVUgPCh3z8nHn5+cL8ddSd2N5AHw0O9u4QlUrVX0WcAHx687RFF1LCLqsfIZmIPg95uDg4N3WRUOq6iGgZe70FiDhr7ahouKmpoKvdso/3dyMlicv797SsjlUURiC3x+YtO0Z+uNaX18vUuEePHjgnjx5kkT3QY1BY9GYNDatdzrENri3jSL5bcR+OtZjW6/lMhcNrSTLsogQBgS/J8iqkW1y7969IqJOucVsJf73798vxqw3kKFgjYpfHx66VxFaJOuYOraFEBG+ZX3aUOsKQ3MQ/MTZ29srXn8XFxd7ueK/xqyoX9ewF9nHbgNltVhaEYtvHz1y3wW8BzqWjmlB19BVhg6C3x0IfqJUEf3a2lrjV+YU0TXoWiT8lqgwJe54LFP4cm0tSKSvY+hYVnyuwRf8++5A8BNDHr0mPfsa0d+EhF/XpodZX9P5ZIV8PD9v3l9R+TfLy6ZCKe2jfa2RvdDYQ03YWtoqEOF3B4KfEDs7O8Ufw6HRk+0TepjpWjc3N3s5/p96jlu++4t799zL1dVaPen1GX1W+1g9+wrfsU+j77DJEof67BhrOFKBtMwEqKL6s0ArEPUFTe5ubW0Vk7ry9/sU+VVR/veeb2FKp9SmxUt0TKVuqsNm1XRNEb0qaC1FVVeR/cd/BO/Rr0BF8zR16OsDfigg+B0joVOa5ZgXdtaDTlGfxGC9heUAQ6Fiqn/Ozbk8wHcnQbfk0jcl/9//Ld4UQhaCKVhZWVkpMrM+hD6z2uHcAWDpdIY6DOqXXxOZrOL/Ntp/9OhRrwRB0finEVItY6MHy8vA91mBy/7+/pX2jv5td3d3EFlafYcIvwMk9opo27Zw9IdXNUS7KVOiarKmrc0sIUWJujd9Ef5PVlfd6+PjVqLzkFTjDR3pa6t6OGlCVxuTtOmA4LeM/hgkaLGjelUz6jzaQjQ7q5qxVf16Yo5f1k6fIn2JpiZVm7Zc6JoYou/KiVxEPk0Q/BaJLfaK4BVhSSxD/8FVD4/KY9e16BVdE66h3wB0vKoOoS98fnzsvjb02emaWKIPaYKH3xISxlhir8mwo6Oj4jW6Su2Mjc6hc+mcOveKsfr0Ovq2ipKqViX6oTpQtkkMTx/SBMFvAYm90tZCir0sm42NDXd+fl5E2l1Gwzq3xvDVV18VYxprcyyJ/s9PT82tF7oE0R8HCH5kZH2E9qMlqoqs5XWnVKauCTqNSWPzFf4+L4wte+Sz3V2X9ezBh+gPHwQ/IqE9+6WlpSKil6imLIiV8Ov6NeamDKEaU9k7ivZ9WjA0RUVVviD6wwbBj0SVehlC7BUpK8dZ1lCfGk9prBqzPP4m5fdDqcZUnr58/c+PjqIKv46tc9z9n/8JYif5iL6ylVQZfNVWp4UExIUsnQiEFHtFyPLH+2xx6F5U1tZNfYKGWI2pVgaflwL4am8vSM6+7KLby8tF18vpVglVto3vOepk7+TPnxfX9Lq8troZSprY1pi1AIt+spB6i+R5XmvTR5tsGxsb+VhZWVlpdK+u27a3twd3B/f39/PJZPKja9a/7e7u1jrG0dFR43upfVLhzVdf5d/t7+ff/Od/5v9wrtGmfbSvjvEhvllZaXzsqzYd5zKvj46CHb86x+uEvp+ukXY2/f2uq+NE+IFRNH5TT5GbkIWjPPQhFq9U1Zi6vir1Um8vY+qgqIhW0bl+fvfHPzba985//Vet5mcxIn1F8f/a3PRuGHfVObTJmlInz9DN3eA9CH5AqvVmfZidne1d50gLtMiNT0jRf/3f/100XouJHiRfLy4Wwq+xx1r0fcwwaRsQRa4+vr3EfqiRPXSDhDPERG5ssZ9Gwq8upCGXg4S3IPiBUNWpTzO0Suz7PDkLaRJK9NtELae1hCMpomFB8ANQFUFZQewhNn0UfVfaScWaAz1rtZEqCH4AfBYw0QRt39MuoR/0VfSV7qnGdIi+Pwi+J4rMfdagxbOHNum76IMfZOl44mPlbG9vI/aJogdxxdAW8QiVvdM2Ev3QyzOODSJ8D2TFnBhzklVB26f1W8eCvlO1hFhcXHy33b9/v/i3IS3R12dPn+wdOwi+B9bovvLtIS2qNYavWtBF/6b/p9TbvvXqv46+iv636+vuzbNnCYykf2DpGNErv3WlJyZp00NN3upUSGu+por2Jf59R6Ifsqjq1mRSVMpeLpqSQKtS902A1dGKlM3V1aI/ETQDwTdije5l5QxBKIZGE3tNGVla0Ebfpeov+tTB9DIS4RBirzeFn6yvu49umOtQx8x/7+x4zx+oOEtjpw1DM7B0DCjv3urdSyAgLaxva4r2NZmrh39fbZ5/ebaivr205GbOz4s3hZvEXugz+qz2uW1YK2Ea37GPEQTfgFW0tQpUn6NB+DGK9re2torvtW/CX/Ss92iE9un2tvvZwYGp54320b46hpUqyocG95171RzLhKsmasnKGS6V8H/xxRe9WcDllUfigJZwvBPg91nH0LGs+FzDGEHwG6LJPUtVrcSeido0Cf29SPhTX8RFVatWH11R+ScBr0/Hskb6rw8OqMBtAILfEAm+haGt4jQk5MM3WYKxDsr4STnSt1oh8t1DRPaX0TEtnr4ydrB16oPgN8Qi+Fq2D+8+bWKIc8oT9K+NIvlpxGuyHtt6LWMEwW+Asjksdg7RffroO1oJXISk35XjRMXIEhUr9TLmoiQ6tqUQjAi/Pgh+Ayx/vLIKWN2pH2gyXv2NNMEeilSzduouOD7NT1pIOrCcw3ItYwXBb4BF8Cmy6heaXNf3rDUKQpDiRL2Kn5qiCto6efa+6By3DPMplmsaIwh+AyzFVtg5/UOTuKenp0XdhG+0n6LgW7Ja2qxotZyLTJ16IPg1sUT3EgvaH/cXTeRK+Ofn503XIDtvKN9/mwuKs3h5PBD8mpwaXhnx7vuPsqv0sD86Omps8wypI+otakgGAYJfk2eGdqwI/nDQd6mH/u7ubq2cfX1uSN//GyyTQYDg18QS4WPnDA/Nyejhv7+/X3TLvOzxy/7R2wBzN5AitEeuCZYOTKPsqyoDSw8AbXrAD7V9RpsLjrC4STwQ/Jo0LbgKXaoP6SKfv0+V1JnhodRmcZPlXJZrGiNYOjWw+Pe0UoBUseTTa6WqNnLddQ7Lqlht1AgMAQS/Bgg+DI2PDIVl/26hN5DlHJZrGSsIfiQQfEgZS3GT2inH9Nd1bEvLZpY5rA+CDzBCbhtF8tuI/XSsx7ZeyxhB8AFGiDUqfn146F5FsHZ0TB3bAhF+fRB8gBGirBZLK2Lx7aNH7ruAVcQ6lo5pQddAhk59EPxIsJxhPFLtMd837ngUh71cWwsS6esYOpYVn2sYIwh+JFLtgw5QISvkY2NjOFdG+t8sL5smcrWP9rVG9kJjx85pBoIPMGJ+6rm0o3z3F/fuuZerq7Xy9PUZfVb7WD37Ct+xjxEqbQFGTBXlf29Y62EapVNq0+IlOqZaHKvDZtV0TRG9KmgtRVVXQXRvA8GPhKVYC+rBvQ3LZ3t77p9zcy43rNd8GQm6JZe+CdnMTDFmaA6WTg0sRVSIUjyofA6LovFPW6iiDYXGyiIpNhD8GiD4aYHgh+eT1VVzmmar41xZKcYKNhD8mjRd2/QikFcJ/vfWd13asSCbJOW+NBobVo4fCH5NLIuZkC8eHss9ZSGa+nx+fJyk6GtMn/P35A2CXxOLaFgWTYHw9xQ7pz6qWk1N9Cuxp6LWHwS/JhbRIMIPDxF+fCSsPz89TcLT1xg0FsQ+DAh+TbB00gDBbw/55Z/t7hZpkG1TpF7u7uLZBwbBr4llfVoti4itEw7dy6ZLTTrWFvZCGTGKsH1aMDRF5yreMMjGCQ6C34B5wy/9HhFKMCz3cpbVkLxRzrs89M+PjqIKv46tc+hc5NnHAcFvgCVSPDg46HDEw8JyL1OM7vPnz93rgwP36g9/aLyv9tG+eQfN+dTKoBL+UP6+rBsdqxJ62iXEBcFvgEU8lDOOl++P7BxLbUNKgq9eMmoc9vyLL9w3Dx647/74x8bH0D7aV8fQsb7v4HdLoixv/e5XX7mf7e+7Ow8fNsrq0We1j/adefasOBZC3w700mmAxENFPE19ZFkR+Mh+7BhK//VdLS8vdz52ifK/Nje9G5RdpmpYJitEnSPbFk1lztxeXi62CnXDvO7tQ5//iAn0TkHwGyIBedKwOZQ+v7m5ST64Ea0t0PSeuwSie3WILKLwwEJ/GR3/68XFQvgVLXfpfyPoaYOl0xBrxMjkrR1LdO88vqsQfFd2oIwt9tPoXDpnyOUHYVgg+A2RiFh6s0i0WAWrObpnVjtntaO0PkX1WrYvRLvhpuicOvdLUhrhChB8AxYhke9vjVTHjO6ZJfe+i+he3nURYUfuB18HjaHocU+QAVMg+AbW19dN+21tbdE2uQHW6N55fEdWJKxfLyy4H87OWj3vh9BYNCZEHyoQfAOafLUUYbkWhUgPFqWDKnddP/toJ+leWaJ7FVu13U4hNbGvqEQfwCH4djaNCygfHh5GLcZSvrqyU+7du+cWFxfdgwcPip9ffPFFIaB9EX49pCyZOa6D6L5YwDtBsa/Q2PD0wSH4diSq1rJ9zQHEEF6JpMZ1ck1myOPHj4v/n7roa3zWCdfJZNLqZK0yYlLw7G+iyNkne2f0IPgeWCNJ2RShRUkWjiYqb7JAzs7Okhd93VfrimHWNy8LyrP/tuW3CR801jfMIY0aCq88kGgrv/66iPpDyNrRhGQo+6FJNksl+nojuJtYn3HdT6uV03Z0L5skVOrlrcmkqJS9XDQlgVal7psAS2YWKZurq6wcNWbyPK+16aNNto2NjXwMHB0dNbovl7enT58GuUuTyaTxuWdnZ/OvvvoqmW9J92JmZsZ8L/f391sb6+ujo/wfznlv36ys5N/X+B3QZ/TZEOfU2CFdpJ1Nf/fr6jiWjieKlJeWlswH0f4heuZbLJCU7B2NQWOxZOW4snV1m7n3//K0jm4vLbmZ8/O3C4fXyCjSZ/RZ7XPb4/fNBRg79BcEPwCyUyzVt27Kz+9KdFMQfV+xdx7tFyzIYvFpmfDp9rb72cGBqeeN9tG+OoZ5/CcnnXTZhO5B8AOgvHyfycIQoiv/usvzW6nE/swjrXFjY6PVvPtXHtkuWrbvToB5Gx1Dx7Licw3QXxD8QGjy1VqM5QKIrq+d0YXohxB7pca2mZmjqlVrGqai8pDL9ulY1ki/q0VUoFsQ/IAow8Rq7bgp0bV4+nrg+JzbtSz6SiP1FXvXQRdSqxUi3z1EZH8ZHdPi6StjB1tnfCD4AZG14+slW0Vf51aaZR9EX9cmC8ZX7Le3t1tvoUYHA4kAAA6wSURBVPDaKJKfRpxjsB7bei3QXxD8wGgCdsVzvU9NXt6/f7/xw0Pil7roKyLXtflM0AplRrXdQsEZI3yt2RpzURId27LGLBH++EDwIyChtrZdmObRo0eFN99EeFMWfT0M19bWvI+je9vVgjKWnjk/aeHBZDlHyv1/IA4IfgRUvRpCdF1ZkSu7pknDtRRFX+O3VtBOo2uS2HdRIfyDYW5FFbRtLPunc9wyZGpZrgn6C4IfiZCiL/tDXS8V7dftp5+a6IewX3Qtuqa2ffsKS1ZLmwuLW85Fps64QPAjEkp0KxTtq+2x0hDrCHAqoq9JWmsztGlklXUl9lbaXFC8y8XLoR8g+JGRQIX2m7VyVlXsdVPEn4Loh7CEdnd3O1uj1odbiTWng3GD4LeArJj9/f1gkb4rbR4JvyJ+CeHxBzIu+pC98yH6KvbiDZYJJASC3xIS/ZD2zjSaDNWqVor65ZVflcPfpehbJ1g1Vj0o+yr2AKmB4LdIaE//MvLJtaqV8twlsnrIyPeuov+uRF/nbdrrp5qgbbMDZgzaXHCExU3gJhD8lpH4yXcPkaf/IWT5aJJXufyK/rMse/cG8Lvf/c7duXPH6/gS/d/85je1Rb9JEZnuTVWNmxKZ4U2lzeImy7ks1wT9BcHvgCpl07cityl6A9DqXH/605/cq1evvI/397//3f3qV7+qJfqK1Otcrz6je/Nlghknlnx6rVTVRq67zmFZFauNGgFIBwS/IyT6yt7RhGQsi6cN/vGPf7jf/va3tc5UXe9V9o7+Tf+vq6KqunxkeDP7dwu9+i3nsFwL9BsEv2M0ISn7wqe1ctf89a9//WCW0DS6XllaT58+dUdHR+82/VsfJmctxU1qpxzTX9exLS2b2ywKgzRA8BOg6nSp7o99jfb/8Ic/NPq8/HlN/FZbX7htHOu3EfvpWI9tvRboLwh+QlQplT5r5HbF3/72t2F9GddgjYpfHx66VxGsHR1Tx7ZAhD8+EPzEqBqlyebos80zVJTVYmlFLL599Mh9F7DqWsfSMS3oGsjQGR8IfqLI5pDNo4nM2CmcIfj1r3/dzxtt4I7HXMPLtbUgkb6O8dKj1bTPNUB/QfATp5rUTT3i//3vf5/AKNpBVsjHHt+FovJvlpdNE7naR/taI3uhsWPnjBMEvydUEf/5+bl7+PBhUpO7iu77NPEagp96Lpwu3/3FvXvu5epqrTx9fUaf1T5Wz77Cd+zQXz7mu+sX1bq52uT1V5vvkoFWfvGLX7g///nPo/oO3FSU//3JiddxlE6pTYuX6JhqcawOm1XTNUX0qqC1FFVdOW6i+1GD4PcYVa9WvWYU/VfbiacI1eWXv/yl+8tf/pJ0oVRMPtvbc/+cm3N5gIetBN2SS9+EbGamGDOMFwR/IFzOZ5fwy/tXQZN+agv5FqCJZJ1jrGLvygVHPvWcPG0TjZVFUsYNgj9QripoUtuCUIuIj13sKz5ZXXWvj4+jR+e+KA3zEzJzRg+TtiMBsY+HbJKU+9JobFg54BD8cYDYx+fz4+MkRV9j+rzFFs2QNgj+wEHs20FVq6mJfiX2VNRCBYI/YBD7dpGw/vz01Nx6ISQag8aC2MM0CP5AQey7Q375Z7u7RRpk2xSpl7u7ePZwJQj+AEHsu0cZMYqwfVowNEXnKt4wyMaBa0DwBwZinw7KeZeH/vnRUVTh17F1Dp2LPHv4EAj+gFCLBcQ+PdTKoBL+UP6+rBsdqxJ62iVAHSi8GgihlghE7ONR9N9ZWCgqXtUfRwVb+vnD2VmtcyrrRvvfLo/DhCw0BcEfCGqm5ts6AbFvBwn17eXlYqtQN8y8bJh2GX3+o7m54d4QaA0EfyDIzvEBse8WBB3aAA9/IFx4tM9F7AHGAYI/chB7gPEQTfBPa6ziA+GYTCaNj4XYA6THccTeR9EE//k1E1AQh+WpCcA6IPYA4wNLZyCsr6/XXucWsQcYJwj+QNBatxLxm0QfsQcYLwj+gJibmyvEfP6aMv6HDx8i9gAjhjz8gVGJvipvtVXo3xF6gHGT5Xle6wZkWVbvgyWyFpi4BQBohgKzplXzeZ5ndT7XxNI5aTIA3zJ/AIAxYtDO2toc1cMnwgcAqE9szWwi+I1HQvEVAEB9jJpZW5ubCH7jkRDhAwDUx6iZtbWZCB8AIBF6HeEj+AAA9TFqZpQI/1mNz/z/HZ413gUAYLQYNbP2TrXz8J0hF9+9zQ9tugsAwCjJslrp9Jc1tvZOTdMy6y2+OUXMVp8AAEPBqJWNNLmp4OPjAwBEILZ/7xB8AIA0GITgY+kAANyMUSsbaXKjSVtnnLg9Pz8v+rUDAMCPUXbOvXv3Gt+ZJhO2zthLp/HE7cHBgeE0AADjwKiRjbXYIviN3zuwdQAArseokY13slg6Wi17v+mJyMcHALgaS/69c+5BnueNXg1aifAdtg4AwJV4aGNjLW4s+HmeP8fHBwAIg9W/L7W4EdYFUBqPEMEHAPgxRm007dSa4GvZrr29PePpAACGhzTRuBxse4Kf57mS/S+a7keUDwDwHqMmXpQa3BifNW0bj/Tw8JCWyQAAZbGVNNGAOXL2EXyTP4OtAwDgpYXmHRvn4f+/nbNM4fqkyT4zMzOsdQsAo+fu3bsW/152jrlPjU+E7yxPGiZvAWDseEzWeomnb4SvJ8150/0mkwlePgCMFjWTvLhonPci7uV5bhZPrwi/PPFJ0/10oWTsAMAYkfYZxf7ER+xdAEvHWV8xdnZ2ApwaAKBfeGiftxfuZem8O4hh8lYcHR25hYUF7/MDAPQBdcVcXFy0jNRrsrYiRITvrE+e1dXVQKcHAEgfD80LkukSSvD1jtI8v+jigowdABgF0jqjd/+i1Fhvglg67q2towE9bLqf8vKVsaOcVACAIaLaI2XmGFMxH+d5vh7itoSK8J31CaQbwAQuAAwZaZxR7F2o6N6FjPDd2yhf/syKZd+nT5+6ubm5YGMBAEiB09NTd//+fetInuR5HmyyM7TgmwqxxPz8PGvfAsDgUCbiyUnjcqUKr0Kry4S0dKpCrC3LvrohWDsAMCSkaR5ivxVS7F3oCN+9jfI1+6pBzjTdVxO4ev3R5AYAQJ9RMopsaqN3r52+tCxj+CGCRvju/Zq3m5Z9dWOWl5dDDwkAoHWkZR4TtZuhxd7FEHz3VvR3LCtiibOzM7e5aXpeAAAkgTRMWmbkotTQ4AS3dCqyLFPPhCPr/rRdAIA+4tE+oWIxz/MoGSzRBN+9FX21xFyy7EtBFgD0Dc8CK3GY53k0XzuKpTPFqqXlgiv9fCJ8AOgT0iwPsX9RamY0ogq+zwSuK/18GqwBQB+QVnn49i7WRO00sSP8agLXnIj65MkTJnEBIGmkUdIqD05iTdROE9XDr/DJza/Y3d0l2geA5FAXzLW1NZ9hRcm5v4roEb57b+14qbVuKK2UASAlAoi9WG1D7F1bEf67kxlbKFcoc0cpTzRZA4CuUVcAz0laF7L1cR3aFnxZO8ovnbUeA9EHgK4JJPaa4V1oK7p3bQu+e99R89THz0f0AaArAom9dp4L3RztJlrx8KcpL9DLz69y9PH0AaBNpDkBxN6Vvn2rYu+6iPDfnTjL5Ftt+x6H7B0AaINAE7TiURspmFfReoRfUV6wV+KqK7N3yNMHgJhIYwKJ/ZOuxN51GeG/G0CWaRJ33vc4KysrWDwAEBw5CJ5FVRUqruq0X0wKgu+duVMxOztbTObScA0AfFEjNPn1nu0SKlrPyLmKziydivIGLJQ3xAt9MepUx9q4AOCDNERaMiSxdykIvnsv+svWzprTaPZcvajx9QHAgrRDGhIgE8eVmpaE2LsULJ1psiybK+0dc47+NLJ4Dg4OWCMXAG5E629oWcJAUb2bEvvTVO5+EhF+RXljFkJE+q60eFScpZXjAQCuQxohrRiy2LvUIvyKshr3IMREbsX8/Py7LxUAwJVVs+vr6+7kxNzB/Sr01FjuorDqJpIUfBc4e2eajY2N4gsmkwdgvCgDRwHg1tZW6HuQzATtVSQr+O696B+EyNOfRr149GVToQswPlSvo6Av0KTsNCdlZJ+k2LvUBb8iyzJVVK2EPu5kMnnXGwMAho1SLRXkXVxcxLhOVdAmH0EmNWl7HeWNfBT6uPrilX4lwVc2DwAMD/1t629cf+uRxP5RH8Te9SXCr8iyTLn6e6HSNi+jiF85uFg9AP1Hb+/6e44k8q7MxFHXy95Ei70SfBcpg+cy8vjl8Un4yeEH6A/KpZfQa44ugkc/TbKZOB+id4Lv3k/mbvosl1iXpaWlohiDqB8gXSTysm4ODw/bGONj6U/Kk7PX0UvBr4ht8UyjqF/CX20A0C0S+GqLHM1X9M7CuUyvBd9FTN28CUX+mgiS+GP7AMRHdo3EXdk2LUXy0ySfclmH3gt+RbmC1mYb0f5lNNkr8VcVrzbSPAH8kbCrElab/jvi5OuHeFHaN4PozzIYwXfvo31ZPEtdj0WN2xT5Vw8BVfZWPwHgLap4laBXP7Upkg/Y08aHw9LC6XVUP82gBL8iy7KFUvgnaYzox6i3z1XwdgBD4rq1KSTsLfnuFi5KoR/cwhqDFPyKLm0eAOgdg7JvrmLQgu/e2zwS/o0EhgMAaaIuajtDsm+uYvCCX1EWbG3G6MkDAL3lSRnV96qAyspoBL+iFH5F/KtYPQCj5EU5x7czFqGvGJ3gV0xZPaspT+4CQDAupoR+0NbNdYxW8KfJsmy1FP5Wi7cAoBVUNLWX5/ne2G83gj9FafesEvUD9J4qmt8bm23zIRD8a8iybK4U/mXEH6AXXJRtVvZSWzw8FRD8GpTiv1xu0doyA0BjzkqRP0DkbwbBb0g52bswtfEAAGgPCfxxtY118tUKgh+AspXD3NTGQwDAH4n7abUNsdVB2yD4kSgngL8sHwJ3p346soEACk7Kn89LUa9+PmOiNQ4IPgDASLjFFw0AMA4QfACAkYDgAwCMBAQfAGAkIPgAACMBwQcAGAkIPgDASEDwAQBGAoIPADAGnHP/B0PvDiJGlrI0AAAAAElFTkSuQmCC
    mediatype: image/png
  install:
    spec:
      clusterPermissions:
      - rules:
        - apiGroups:
          - ""
          resources:
          - configmaps
          - endpoints
          - events
          - persistentvolumeclaims
          - pods
          - secrets
          - serviceaccounts
          - services
          - services/finalizers
          verbs:
          - create
          - delete
          - get
          - list
          - patch
          - update
          - watch
        - apiGroups:
          - ""
          resources:
          - namespaces
          - resourcequotas
          verbs:
          - create
          - delete
          - get
          - list
          - update
          - watch
        - apiGroups:
          - ""
          resources:
          - pods/log
          verbs:
          - get
        - apiGroups:
          - apps
          resources:
          - daemonsets
          - deployments
          - replicasets
          - statefulsets
          verbs:
          - create
          - delete
          - get
          - list
          - patch
          - update
          - watch
        - apiGroups:
          - apps
          resourceNames:
          - gitops-operator
          resources:
          - deployments/finalizers
          verbs:
          - update
        - apiGroups:
          - apps.openshift.io
          resources:
          - '*'
          verbs:
          - create
          - delete
          - get
          - list
          - patch
          - update
          - watch
        - apiGroups:
          - argoproj.io
          resources:
          - applications
          - appprojects
          - argocds
          - argocds/finalizers
          - argocds/status
          verbs:
          - create
          - delete
          - get
          - list
          - patch
          - update
          - watch
        - apiGroups:
          - autoscaling
          resources:
          - horizontalpodautoscalers
          verbs:
          - create
          - delete
          - get
          - list
          - patch
          - update
          - watch
        - apiGroups:
          - batch
          resources:
          - cronjobs
          - jobs
          verbs:
          - create
          - delete
          - get
          - list
          - patch
          - update
          - watch
        - apiGroups:
          - config.openshift.io
          resources:
          - clusterversions
          verbs:
          - get
          - list
          - watch
        - apiGroups:
          - console.openshift.io
          resources:
          - consoleclidownloads
          verbs:
          - create
          - get
          - list
          - patch
          - update
          - watch
        - apiGroups:
          - console.openshift.io
          resources:
          - consolelinks
          verbs:
          - create
          - delete
          - get
          - list
          - patch
          - update
          - watch
        - apiGroups:
          - console.openshift.io
          resources:
          - consoleplugins
          verbs:
          - create
          - delete
          - get
          - list
          - patch
          - update
          - watch
        - apiGroups:
          - monitoring.coreos.com
          resources:
          - prometheuses
          - prometheusrules
          - servicemonitors
          verbs:
          - create
          - delete
          - get
          - list
          - patch
          - update
          - watch
        - apiGroups:
          - networking.k8s.io
          resources:
          - ingresses
          verbs:
          - create
          - delete
          - get
          - list
          - patch
          - update
          - watch
        - apiGroups:
          - oauth.openshift.io
          resources:
          - oauthclients
          verbs:
          - create
          - delete
          - get
          - list
          - patch
          - update
          - watch
        - apiGroups:
          - operators.coreos.com
          resources:
          - clusterserviceversions
          - operatorgroups
          - subscriptions
          verbs:
          - create
          - get
          - list
          - watch
        - apiGroups:
          - pipelines.openshift.io
          resources:
          - '*'
          verbs:
          - create
          - delete
          - get
          - list
          - patch
          - update
          - watch
        - apiGroups:
          - pipelines.openshift.io
          resources:
          - gitopsservices
          verbs:
          - create
          - delete
          - get
          - list
          - patch
          - update
          - watch
        - apiGroups:
          - pipelines.openshift.io
          resources:
          - gitopsservices/finalizers
          verbs:
          - update
        - apiGroups:
          - pipelines.openshift.io
          resources:
          - gitopsservices/status
          verbs:
          - get
          - patch
          - update
        - apiGroups:
          - rbac.authorization.k8s.io
          resources:
          - '*'
          verbs:
          - bind
          - create
          - delete
          - deletecollection
          - escalate
          - get
          - list
          - patch
          - update
          - watch
        - apiGroups:
          - rbac.authorization.k8s.io
          resources:
          - clusterrolebindings
          - clusterroles
          verbs:
          - bind
          - create
          - delete
          - deletecollection
          - escalate
          - get
          - list
          - patch
          - update
          - watch
        - apiGroups:
          - route.openshift.io
          resources:
          - '*'
          verbs:
          - create
          - delete
          - get
          - list
          - patch
          - update
          - watch
        - apiGroups:
          - route.openshift.io
          resources:
          - routes
          - routes/custom-host
          verbs:
          - create
          - delete
          - get
          - list
          - patch
          - update
          - watch
        - apiGroups:
          - template.openshift.io
          resources:
          - templateconfigs
          - templateinstances
          - templates
          verbs:
          - create
          - delete
          - get
          - list
          - patch
          - update
          - watch
        - apiGroups:
          - authentication.k8s.io
          resources:
          - tokenreviews
          verbs:
          - create
        - apiGroups:
          - authorization.k8s.io
          resources:
          - subjectaccessreviews
          verbs:
          - create
        serviceAccountName: gitops-operator-controller-manager
      deployments:
      - label:
          control-plane: argocd-operator
        name: gitops-operator-controller-manager
        spec:
          replicas: 1
          selector:
            matchLabels:
              control-plane: argocd-operator
          strategy: {}
          template:
            metadata:
              labels:
                control-plane: argocd-operator
            spec:
              containers:
              - command:
                - /usr/local/bin/manager
                env:
                - name: ARGOCD_CLUSTER_CONFIG_NAMESPACES
                  value: openshift-gitops
                - name: OPERATOR_NAME
                  value: gitops-operator
<<<<<<< HEAD
=======
                - name: DISABLE_DEX
                  value: "false"
>>>>>>> c030d080
                image: quay.io/redhat-developer/gitops-operator:latest
                livenessProbe:
                  httpGet:
                    path: /healthz
                    port: 8081
                  initialDelaySeconds: 15
                  periodSeconds: 20
                name: manager
                readinessProbe:
                  httpGet:
                    path: /readyz
                    port: 8081
                  initialDelaySeconds: 5
                  periodSeconds: 10
                resources: {}
                securityContext:
                  allowPrivilegeEscalation: false
                  capabilities:
                    drop:
                    - ALL
                  readOnlyRootFilesystem: true
                  runAsNonRoot: true
              securityContext:
                runAsNonRoot: true
              serviceAccountName: gitops-operator-controller-manager
              terminationGracePeriodSeconds: 10
      permissions:
      - rules:
        - apiGroups:
          - ""
          resources:
          - configmaps
          verbs:
          - get
          - list
          - watch
          - create
          - update
          - patch
          - delete
        - apiGroups:
          - coordination.k8s.io
          resources:
          - leases
          verbs:
          - get
          - list
          - watch
          - create
          - update
          - patch
          - delete
        - apiGroups:
          - ""
          resources:
          - events
          verbs:
          - create
          - patch
        serviceAccountName: gitops-operator-controller-manager
    strategy: deployment
  installModes:
  - supported: false
    type: OwnNamespace
  - supported: false
    type: SingleNamespace
  - supported: false
    type: MultiNamespace
  - supported: true
    type: AllNamespaces
  keywords:
  - devtools
  - gitops
  - pipelines
  links:
  - name: Day 1 Operations
    url: https://github.com/redhat-developer/kam/tree/master/docs/journey/day1
  - name: Day 2 Operations
    url: https://github.com/redhat-developer/kam/tree/master/docs/journey/day2
  maintainers:
  - email: shbose@redhat.com
    name: shoubhik
  maturity: alpha
  provider:
    name: Red Hat Inc
  replaces: gitops-operator.v1.7.3
  version: 1.8.0<|MERGE_RESOLUTION|>--- conflicted
+++ resolved
@@ -603,11 +603,6 @@
                   value: openshift-gitops
                 - name: OPERATOR_NAME
                   value: gitops-operator
-<<<<<<< HEAD
-=======
-                - name: DISABLE_DEX
-                  value: "false"
->>>>>>> c030d080
                 image: quay.io/redhat-developer/gitops-operator:latest
                 livenessProbe:
                   httpGet:

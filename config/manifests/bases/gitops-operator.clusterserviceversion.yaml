--- conflicted
+++ resolved
@@ -4,11 +4,7 @@
   annotations:
     capabilities: Deep Insights
     console.openshift.io/plugins: '["gitops-plugin"]'
-<<<<<<< HEAD
-    containerImage: quay.io/redhat-developer/gitops-operator:v1.8.0
-=======
     containerImage: quay.io/redhat-developer/gitops-operator
->>>>>>> c030d080
     description: Enables teams to adopt GitOps principles for managing cluster configurations
       and application delivery across hybrid multi-cluster Kubernetes environments.
     operators.openshift.io/infrastructure-features: '["disconnected"]'

--- conflicted
+++ resolved
@@ -912,11 +912,8 @@
                     description: Enabled defines whether workload status monitoring
                       is enabled for this instance or not
                     type: boolean
-<<<<<<< HEAD
-=======
                 required:
                 - enabled
->>>>>>> 42301c4c
                 type: object
               nodePlacement:
                 description: NodePlacement defines NodeSelectors and Taints for Argo

resources:
- manager.yaml

generatorOptions:
  disableNameSuffixHash: true

configMapGenerator:
- files:
  - controller_manager_config.yaml
  name: manager-config
apiVersion: kustomize.config.k8s.io/v1beta1
kind: Kustomization
images:
- name: controller
<<<<<<< HEAD
  newName: quay.io/redhat-developer/gitops-operator
  newTag: v1.8.0
=======
  newName: quay.io/redhat-developer/gitops-operator
>>>>>>> c030d080
<|MERGE_RESOLUTION|>--- conflicted
+++ resolved
@@ -12,9 +12,4 @@
 kind: Kustomization
 images:
 - name: controller
-<<<<<<< HEAD
-  newName: quay.io/redhat-developer/gitops-operator
-  newTag: v1.8.0
-=======
-  newName: quay.io/redhat-developer/gitops-operator
->>>>>>> c030d080
+  newName: quay.io/redhat-developer/gitops-operator